--- conflicted
+++ resolved
@@ -72,7 +72,6 @@
             occlusion = vec3(textureSample(occlusion_texture, occlusion_sampler, in.uv).r);
         }
 #endif
-<<<<<<< HEAD
 #ifdef SCREEN_SPACE_AMBIENT_OCCLUSION
         let ssao = textureLoad(screen_space_ambient_occlusion_texture, vec2<i32>(in.frag_coord.xy), 0i).r;
         let ssao_multibounce = gtao_multibounce(ssao, pbr_input.material.base_color.rgb);
@@ -80,8 +79,6 @@
 #endif
         pbr_input.occlusion = occlusion;
 
-=======
->>>>>>> ce370250
         pbr_input.frag_coord = in.frag_coord;
         pbr_input.world_position = in.world_position;
         pbr_input.world_normal = prepare_world_normal(
