use crate::{
    GlobalLightMeta, GpuLights, GpuPointLights, LightMeta, NotShadowCaster, NotShadowReceiver,
    PreviousGlobalTransform, ShadowPipeline, ViewClusterBindings, ViewLightsUniformOffset,
    ViewShadowBindings, CLUSTERED_FORWARD_STORAGE_BUFFER_COUNT, MAX_DIRECTIONAL_LIGHTS,
};
use bevy_app::Plugin;
use bevy_asset::{load_internal_asset, Assets, Handle, HandleUntyped};
use bevy_core_pipeline::prepass::ViewPrepassTextures;
use bevy_ecs::{
    prelude::*,
    query::ROQueryItem,
    system::{lifetimeless::*, SystemParamItem, SystemState},
};
use bevy_math::{Mat3A, Mat4, Vec2};
use bevy_reflect::TypeUuid;
use bevy_render::{
    extract_component::{ComponentUniforms, DynamicUniformIndex, UniformComponentPlugin},
    globals::{GlobalsBuffer, GlobalsUniform},
    mesh::{
        skinning::{SkinnedMesh, SkinnedMeshInverseBindposes},
        GpuBufferInfo, Mesh, MeshVertexBufferLayout,
    },
    prelude::Msaa,
    render_asset::RenderAssets,
    render_phase::{PhaseItem, RenderCommand, RenderCommandResult, TrackedRenderPass},
    render_resource::*,
    renderer::{RenderDevice, RenderQueue},
    texture::{
        BevyDefault, DefaultImageSampler, FallbackImagesDepth, FallbackImagesMsaa, GpuImage, Image,
        ImageSampler, TextureFormatPixelInfo,
    },
    view::{ComputedVisibility, ViewTarget, ViewUniform, ViewUniformOffset, ViewUniforms},
    Extract, RenderApp, RenderStage,
};
use bevy_transform::components::GlobalTransform;
use std::num::NonZeroU64;

#[derive(Default)]
pub struct MeshRenderPlugin;

const MAX_JOINTS: usize = 256;
const JOINT_SIZE: usize = std::mem::size_of::<Mat4>();
pub(crate) const JOINT_BUFFER_SIZE: usize = MAX_JOINTS * JOINT_SIZE;

pub const MESH_VERTEX_OUTPUT: HandleUntyped =
    HandleUntyped::weak_from_u64(Shader::TYPE_UUID, 2645551199423808407);
pub const MESH_VIEW_TYPES_HANDLE: HandleUntyped =
    HandleUntyped::weak_from_u64(Shader::TYPE_UUID, 8140454348013264787);
pub const MESH_VIEW_BINDINGS_HANDLE: HandleUntyped =
    HandleUntyped::weak_from_u64(Shader::TYPE_UUID, 9076678235888822571);
pub const MESH_TYPES_HANDLE: HandleUntyped =
    HandleUntyped::weak_from_u64(Shader::TYPE_UUID, 2506024101911992377);
pub const MESH_BINDINGS_HANDLE: HandleUntyped =
    HandleUntyped::weak_from_u64(Shader::TYPE_UUID, 16831548636314682308);
pub const MESH_FUNCTIONS_HANDLE: HandleUntyped =
    HandleUntyped::weak_from_u64(Shader::TYPE_UUID, 6300874327833745635);
pub const MESH_SHADER_HANDLE: HandleUntyped =
    HandleUntyped::weak_from_u64(Shader::TYPE_UUID, 3252377289100772450);
pub const SKINNING_HANDLE: HandleUntyped =
    HandleUntyped::weak_from_u64(Shader::TYPE_UUID, 13215291596265391738);

impl Plugin for MeshRenderPlugin {
    fn build(&self, app: &mut bevy_app::App) {
        load_internal_asset!(
            app,
            MESH_VERTEX_OUTPUT,
            "mesh_vertex_output.wgsl",
            Shader::from_wgsl
        );
        load_internal_asset!(
            app,
            MESH_VIEW_TYPES_HANDLE,
            "mesh_view_types.wgsl",
            Shader::from_wgsl
        );
        load_internal_asset!(
            app,
            MESH_VIEW_BINDINGS_HANDLE,
            "mesh_view_bindings.wgsl",
            Shader::from_wgsl
        );
        load_internal_asset!(app, MESH_TYPES_HANDLE, "mesh_types.wgsl", Shader::from_wgsl);
        load_internal_asset!(
            app,
            MESH_BINDINGS_HANDLE,
            "mesh_bindings.wgsl",
            Shader::from_wgsl
        );
        load_internal_asset!(
            app,
            MESH_FUNCTIONS_HANDLE,
            "mesh_functions.wgsl",
            Shader::from_wgsl
        );
        load_internal_asset!(app, MESH_SHADER_HANDLE, "mesh.wgsl", Shader::from_wgsl);
        load_internal_asset!(app, SKINNING_HANDLE, "skinning.wgsl", Shader::from_wgsl);

        app.add_plugin(UniformComponentPlugin::<MeshUniform>::default());

        if let Ok(render_app) = app.get_sub_app_mut(RenderApp) {
            render_app
                .init_resource::<MeshPipeline>()
                .init_resource::<SkinnedMeshUniform>()
                .add_system_to_stage(RenderStage::Extract, extract_meshes)
                .add_system_to_stage(RenderStage::Extract, extract_skinned_meshes)
                .add_system_to_stage(RenderStage::Prepare, prepare_skinned_meshes)
                .add_system_to_stage(RenderStage::Queue, queue_mesh_bind_group)
                .add_system_to_stage(RenderStage::Queue, queue_mesh_view_bind_groups);
        }
    }
}

#[derive(Component, ShaderType, Clone)]
pub struct MeshUniform {
    pub transform: Mat4,
    pub previous_transform: Mat4,
    pub inverse_transpose_model: Mat4,
    pub flags: u32,
}

// NOTE: These must match the bit flags in bevy_pbr/src/render/mesh_types.wgsl!
bitflags::bitflags! {
    #[repr(transparent)]
    struct MeshFlags: u32 {
        const SHADOW_RECEIVER            = (1 << 0);
        // Indicates the sign of the determinant of the 3x3 model matrix. If the sign is positive,
        // then the flag should be set, else it should not be set.
        const SIGN_DETERMINANT_MODEL_3X3 = (1 << 31);
        const NONE                       = 0;
        const UNINITIALIZED              = 0xFFFF;
    }
}

pub fn extract_meshes(
    mut commands: Commands,
    mut prev_caster_commands_len: Local<usize>,
    mut prev_not_caster_commands_len: Local<usize>,
    meshes_query: Extract<
        Query<(
            Entity,
            &ComputedVisibility,
            &GlobalTransform,
            Option<&PreviousGlobalTransform>,
            &Handle<Mesh>,
            Option<With<NotShadowReceiver>>,
            Option<With<NotShadowCaster>>,
        )>,
    >,
) {
    let mut caster_commands = Vec::with_capacity(*prev_caster_commands_len);
    let mut not_caster_commands = Vec::with_capacity(*prev_not_caster_commands_len);
    let visible_meshes = meshes_query.iter().filter(|(_, vis, ..)| vis.is_visible());

    for (entity, _, transform, previous_transform, handle, not_receiver, not_caster) in
        visible_meshes
    {
        let transform = transform.compute_matrix();
        let previous_transform = previous_transform.map(|t| t.0).unwrap_or(transform);
        let mut flags = if not_receiver.is_some() {
            MeshFlags::empty()
        } else {
            MeshFlags::SHADOW_RECEIVER
        };
        if Mat3A::from_mat4(transform).determinant().is_sign_positive() {
            flags |= MeshFlags::SIGN_DETERMINANT_MODEL_3X3;
        }
        let uniform = MeshUniform {
            flags: flags.bits,
            transform,
            previous_transform,
            inverse_transpose_model: transform.inverse().transpose(),
        };
        if not_caster.is_some() {
            not_caster_commands.push((entity, (handle.clone_weak(), uniform, NotShadowCaster)));
        } else {
            caster_commands.push((entity, (handle.clone_weak(), uniform)));
        }
    }
    *prev_caster_commands_len = caster_commands.len();
    *prev_not_caster_commands_len = not_caster_commands.len();
    commands.insert_or_spawn_batch(caster_commands);
    commands.insert_or_spawn_batch(not_caster_commands);
}

#[derive(Component)]
pub struct SkinnedMeshJoints {
    pub index: u32,
}

impl SkinnedMeshJoints {
    #[inline]
    pub fn build(
        skin: &SkinnedMesh,
        inverse_bindposes: &Assets<SkinnedMeshInverseBindposes>,
        joints: &Query<&GlobalTransform>,
        buffer: &mut BufferVec<Mat4>,
    ) -> Option<Self> {
        let inverse_bindposes = inverse_bindposes.get(&skin.inverse_bindposes)?;
        let start = buffer.len();
        let target = start + skin.joints.len().min(MAX_JOINTS);
        buffer.extend(
            joints
                .iter_many(&skin.joints)
                .zip(inverse_bindposes.iter())
                .map(|(joint, bindpose)| joint.affine() * *bindpose),
        );
        // iter_many will skip any failed fetches. This will cause it to assign the wrong bones,
        // so just bail by truncating to the start.
        if buffer.len() != target {
            buffer.truncate(start);
            return None;
        }

        // Pad to 256 byte alignment
        while buffer.len() % 4 != 0 {
            buffer.push(Mat4::ZERO);
        }
        Some(Self {
            index: start as u32,
        })
    }

    pub fn to_buffer_index(mut self) -> Self {
        self.index *= std::mem::size_of::<Mat4>() as u32;
        self
    }
}

pub fn extract_skinned_meshes(
    mut commands: Commands,
    mut previous_len: Local<usize>,
    mut uniform: ResMut<SkinnedMeshUniform>,
    query: Extract<Query<(Entity, &ComputedVisibility, &SkinnedMesh)>>,
    inverse_bindposes: Extract<Res<Assets<SkinnedMeshInverseBindposes>>>,
    joint_query: Extract<Query<&GlobalTransform>>,
) {
    uniform.buffer.clear();
    let mut values = Vec::with_capacity(*previous_len);
    let mut last_start = 0;

    for (entity, computed_visibility, skin) in &query {
        if !computed_visibility.is_visible() {
            continue;
        }
        // PERF: This can be expensive, can we move this to prepare?
        if let Some(skinned_joints) =
            SkinnedMeshJoints::build(skin, &inverse_bindposes, &joint_query, &mut uniform.buffer)
        {
            last_start = last_start.max(skinned_joints.index as usize);
            values.push((entity, skinned_joints.to_buffer_index()));
        }
    }

    // Pad out the buffer to ensure that there's enough space for bindings
    while uniform.buffer.len() - last_start < MAX_JOINTS {
        uniform.buffer.push(Mat4::ZERO);
    }

    *previous_len = values.len();
    commands.insert_or_spawn_batch(values);
}

#[derive(Resource, Clone)]
pub struct MeshPipeline {
    pub view_layout: BindGroupLayout,
    pub view_layout_multisampled: BindGroupLayout,
    pub mesh_layout: BindGroupLayout,
    pub skinned_mesh_layout: BindGroupLayout,
    // This dummy white texture is to be used in place of optional StandardMaterial textures
    pub dummy_white_gpu_image: GpuImage,
    pub clustered_forward_buffer_binding_type: BufferBindingType,
}

impl FromWorld for MeshPipeline {
    fn from_world(world: &mut World) -> Self {
        let mut system_state: SystemState<(
            Res<RenderDevice>,
            Res<DefaultImageSampler>,
            Res<RenderQueue>,
        )> = SystemState::new(world);
        let (render_device, default_sampler, render_queue) = system_state.get_mut(world);
        let clustered_forward_buffer_binding_type = render_device
            .get_supported_read_only_binding_type(CLUSTERED_FORWARD_STORAGE_BUFFER_COUNT);

        /// Returns the appropriate bind group layout vec based on the parameters
        fn layout_entries(
            clustered_forward_buffer_binding_type: BufferBindingType,
            multisampled: bool,
        ) -> Vec<BindGroupLayoutEntry> {
            let mut entries = vec![
                // View
                BindGroupLayoutEntry {
                    binding: 0,
                    visibility: ShaderStages::VERTEX | ShaderStages::FRAGMENT,
                    ty: BindingType::Buffer {
                        ty: BufferBindingType::Uniform,
                        has_dynamic_offset: true,
                        min_binding_size: Some(ViewUniform::min_size()),
                    },
                    count: None,
                },
                // Lights
                BindGroupLayoutEntry {
                    binding: 1,
                    visibility: ShaderStages::FRAGMENT,
                    ty: BindingType::Buffer {
                        ty: BufferBindingType::Uniform,
                        has_dynamic_offset: true,
                        min_binding_size: Some(GpuLights::min_size()),
                    },
                    count: None,
                },
                // Point Shadow Texture Cube Array
                BindGroupLayoutEntry {
                    binding: 2,
                    visibility: ShaderStages::FRAGMENT,
                    ty: BindingType::Texture {
                        multisampled: false,
                        sample_type: TextureSampleType::Depth,
                        #[cfg(not(feature = "webgl"))]
                        view_dimension: TextureViewDimension::CubeArray,
                        #[cfg(feature = "webgl")]
                        view_dimension: TextureViewDimension::Cube,
                    },
                    count: None,
                },
                // Point Shadow Texture Array Sampler
                BindGroupLayoutEntry {
                    binding: 3,
                    visibility: ShaderStages::FRAGMENT,
                    ty: BindingType::Sampler(SamplerBindingType::Comparison),
                    count: None,
                },
                // Directional Shadow Texture Array
                BindGroupLayoutEntry {
                    binding: 4,
                    visibility: ShaderStages::FRAGMENT,
                    ty: BindingType::Texture {
                        multisampled: false,
                        sample_type: TextureSampleType::Depth,
                        #[cfg(not(feature = "webgl"))]
                        view_dimension: TextureViewDimension::D2Array,
                        #[cfg(feature = "webgl")]
                        view_dimension: TextureViewDimension::D2,
                    },
                    count: None,
                },
                // Directional Shadow Texture Array Sampler
                BindGroupLayoutEntry {
                    binding: 5,
                    visibility: ShaderStages::FRAGMENT,
                    ty: BindingType::Sampler(SamplerBindingType::Comparison),
                    count: None,
                },
                // PointLights
                BindGroupLayoutEntry {
                    binding: 6,
                    visibility: ShaderStages::FRAGMENT,
                    ty: BindingType::Buffer {
                        ty: clustered_forward_buffer_binding_type,
                        has_dynamic_offset: false,
                        min_binding_size: Some(GpuPointLights::min_size(
                            clustered_forward_buffer_binding_type,
                        )),
                    },
                    count: None,
                },
                // ClusteredLightIndexLists
                BindGroupLayoutEntry {
                    binding: 7,
                    visibility: ShaderStages::FRAGMENT,
                    ty: BindingType::Buffer {
                        ty: clustered_forward_buffer_binding_type,
                        has_dynamic_offset: false,
                        min_binding_size: Some(
                            ViewClusterBindings::min_size_cluster_light_index_lists(
                                clustered_forward_buffer_binding_type,
                            ),
                        ),
                    },
                    count: None,
                },
                // ClusterOffsetsAndCounts
                BindGroupLayoutEntry {
                    binding: 8,
                    visibility: ShaderStages::FRAGMENT,
                    ty: BindingType::Buffer {
                        ty: clustered_forward_buffer_binding_type,
                        has_dynamic_offset: false,
                        min_binding_size: Some(
                            ViewClusterBindings::min_size_cluster_offsets_and_counts(
                                clustered_forward_buffer_binding_type,
                            ),
                        ),
                    },
                    count: None,
                },
                // Globals
                BindGroupLayoutEntry {
                    binding: 9,
                    visibility: ShaderStages::VERTEX_FRAGMENT,
                    ty: BindingType::Buffer {
                        ty: BufferBindingType::Uniform,
                        has_dynamic_offset: false,
                        min_binding_size: Some(GlobalsUniform::min_size()),
                    },
                    count: None,
                },
            ];

            if cfg!(not(feature = "webgl")) {
                // Depth texture
                entries.push(BindGroupLayoutEntry {
                    binding: 10,
                    visibility: ShaderStages::FRAGMENT,
                    ty: BindingType::Texture {
                        multisampled,
                        sample_type: TextureSampleType::Depth,
                        view_dimension: TextureViewDimension::D2,
                    },
                    count: None,
                });
                // Normal texture
                entries.push(BindGroupLayoutEntry {
                    binding: 11,
                    visibility: ShaderStages::FRAGMENT,
                    ty: BindingType::Texture {
                        multisampled,
                        sample_type: TextureSampleType::Float { filterable: true },
                        view_dimension: TextureViewDimension::D2,
                    },
                    count: None,
                });
                // Velocity texture
                entries.push(BindGroupLayoutEntry {
                    binding: 12,
                    visibility: ShaderStages::FRAGMENT,
                    ty: BindingType::Texture {
                        multisampled,
                        sample_type: TextureSampleType::Float { filterable: true },
                        view_dimension: TextureViewDimension::D2,
                    },
                    count: None,
                });
            }

            entries
        }

        let view_layout = render_device.create_bind_group_layout(&BindGroupLayoutDescriptor {
            label: Some("mesh_view_layout"),
            entries: &layout_entries(clustered_forward_buffer_binding_type, false),
        });

        let view_layout_multisampled =
            render_device.create_bind_group_layout(&BindGroupLayoutDescriptor {
                label: Some("mesh_view_layout_multisampled"),
                entries: &layout_entries(clustered_forward_buffer_binding_type, true),
            });

        let mesh_binding = BindGroupLayoutEntry {
            binding: 0,
            visibility: ShaderStages::VERTEX | ShaderStages::FRAGMENT,
            ty: BindingType::Buffer {
                ty: BufferBindingType::Uniform,
                has_dynamic_offset: true,
                min_binding_size: Some(MeshUniform::min_size()),
            },
            count: None,
        };

        let mesh_layout = render_device.create_bind_group_layout(&BindGroupLayoutDescriptor {
            entries: &[mesh_binding],
            label: Some("mesh_layout"),
        });

        let skinned_mesh_layout =
            render_device.create_bind_group_layout(&BindGroupLayoutDescriptor {
                entries: &[
                    mesh_binding,
                    BindGroupLayoutEntry {
                        binding: 1,
                        visibility: ShaderStages::VERTEX,
                        ty: BindingType::Buffer {
                            ty: BufferBindingType::Uniform,
                            has_dynamic_offset: true,
                            min_binding_size: BufferSize::new(JOINT_BUFFER_SIZE as u64),
                        },
                        count: None,
                    },
                ],
                label: Some("skinned_mesh_layout"),
            });

        // A 1x1x1 'all 1.0' texture to use as a dummy texture to use in place of optional StandardMaterial textures
        let dummy_white_gpu_image = {
            let image = Image::new_fill(
                Extent3d::default(),
                TextureDimension::D2,
                &[255u8; 4],
                TextureFormat::bevy_default(),
            );
            let texture = render_device.create_texture(&image.texture_descriptor);
            let sampler = match image.sampler_descriptor {
                ImageSampler::Default => (**default_sampler).clone(),
                ImageSampler::Descriptor(descriptor) => render_device.create_sampler(&descriptor),
            };

            let format_size = image.texture_descriptor.format.pixel_size();
            render_queue.write_texture(
                ImageCopyTexture {
                    texture: &texture,
                    mip_level: 0,
                    origin: Origin3d::ZERO,
                    aspect: TextureAspect::All,
                },
                &image.data,
                ImageDataLayout {
                    offset: 0,
                    bytes_per_row: Some(
                        std::num::NonZeroU32::new(
                            image.texture_descriptor.size.width * format_size as u32,
                        )
                        .unwrap(),
                    ),
                    rows_per_image: None,
                },
                image.texture_descriptor.size,
            );

            let texture_view = texture.create_view(&TextureViewDescriptor::default());
            GpuImage {
                texture,
                texture_view,
                texture_format: image.texture_descriptor.format,
                sampler,
                size: Vec2::new(
                    image.texture_descriptor.size.width as f32,
                    image.texture_descriptor.size.height as f32,
                ),
            }
        };

        MeshPipeline {
            view_layout,
            view_layout_multisampled,
            mesh_layout,
            skinned_mesh_layout,
            clustered_forward_buffer_binding_type,
            dummy_white_gpu_image,
        }
    }
}

impl MeshPipeline {
    pub fn get_image_texture<'a>(
        &'a self,
        gpu_images: &'a RenderAssets<Image>,
        handle_option: &Option<Handle<Image>>,
    ) -> Option<(&'a TextureView, &'a Sampler)> {
        if let Some(handle) = handle_option {
            let gpu_image = gpu_images.get(handle)?;
            Some((&gpu_image.texture_view, &gpu_image.sampler))
        } else {
            Some((
                &self.dummy_white_gpu_image.texture_view,
                &self.dummy_white_gpu_image.sampler,
            ))
        }
    }
}

bitflags::bitflags! {
    #[repr(transparent)]
    // NOTE: Apparently quadro drivers support up to 64x MSAA.
    /// MSAA uses the highest 3 bits for the MSAA log2(sample count) to support up to 128x MSAA.
    pub struct MeshPipelineKey: u32 {
        const NONE                           = 0;
        const TRANSPARENT_MAIN_PASS          = (1 << 0);
        const HDR                            = (1 << 1);
        const TONEMAP_IN_SHADER              = (1 << 2);
        const DEBAND_DITHER                  = (1 << 3);
        const DEPTH_PREPASS                  = (1 << 4);
        const NORMAL_PREPASS                 = (1 << 5);
        const VELOCITY_PREPASS               = (1 << 6);
        const ALPHA_MASK                     = (1 << 7);
        const MSAA_RESERVED_BITS          = Self::MSAA_MASK_BITS << Self::MSAA_SHIFT_BITS;
        const PRIMITIVE_TOPOLOGY_RESERVED_BITS = Self::PRIMITIVE_TOPOLOGY_MASK_BITS << Self::PRIMITIVE_TOPOLOGY_SHIFT_BITS;
    }
}

impl MeshPipelineKey {
    const MSAA_MASK_BITS: u32 = 0b111;
    const MSAA_SHIFT_BITS: u32 = 32 - Self::MSAA_MASK_BITS.count_ones();
    const PRIMITIVE_TOPOLOGY_MASK_BITS: u32 = 0b111;
    const PRIMITIVE_TOPOLOGY_SHIFT_BITS: u32 = Self::MSAA_SHIFT_BITS - 3;

    pub fn from_msaa_samples(msaa_samples: u32) -> Self {
        let msaa_bits =
            (msaa_samples.trailing_zeros() & Self::MSAA_MASK_BITS) << Self::MSAA_SHIFT_BITS;
        Self::from_bits(msaa_bits).unwrap()
    }

    pub fn from_hdr(hdr: bool) -> Self {
        if hdr {
            MeshPipelineKey::HDR
        } else {
            MeshPipelineKey::NONE
        }
    }

    pub fn msaa_samples(&self) -> u32 {
        1 << ((self.bits >> Self::MSAA_SHIFT_BITS) & Self::MSAA_MASK_BITS)
    }

    pub fn from_primitive_topology(primitive_topology: PrimitiveTopology) -> Self {
        let primitive_topology_bits = ((primitive_topology as u32)
            & Self::PRIMITIVE_TOPOLOGY_MASK_BITS)
            << Self::PRIMITIVE_TOPOLOGY_SHIFT_BITS;
        Self::from_bits(primitive_topology_bits).unwrap()
    }

    pub fn primitive_topology(&self) -> PrimitiveTopology {
        let primitive_topology_bits =
            (self.bits >> Self::PRIMITIVE_TOPOLOGY_SHIFT_BITS) & Self::PRIMITIVE_TOPOLOGY_MASK_BITS;
        match primitive_topology_bits {
            x if x == PrimitiveTopology::PointList as u32 => PrimitiveTopology::PointList,
            x if x == PrimitiveTopology::LineList as u32 => PrimitiveTopology::LineList,
            x if x == PrimitiveTopology::LineStrip as u32 => PrimitiveTopology::LineStrip,
            x if x == PrimitiveTopology::TriangleList as u32 => PrimitiveTopology::TriangleList,
            x if x == PrimitiveTopology::TriangleStrip as u32 => PrimitiveTopology::TriangleStrip,
            _ => PrimitiveTopology::default(),
        }
    }
}

impl SpecializedMeshPipeline for MeshPipeline {
    type Key = MeshPipelineKey;

    fn specialize(
        &self,
        key: Self::Key,
        layout: &MeshVertexBufferLayout,
    ) -> Result<RenderPipelineDescriptor, SpecializedMeshPipelineError> {
        let mut shader_defs = Vec::new();
        let mut vertex_attributes = Vec::new();

        if layout.contains(Mesh::ATTRIBUTE_POSITION) {
            shader_defs.push("VERTEX_POSITIONS".into());
            vertex_attributes.push(Mesh::ATTRIBUTE_POSITION.at_shader_location(0));
        }

        if layout.contains(Mesh::ATTRIBUTE_NORMAL) {
            shader_defs.push("VERTEX_NORMALS".into());
            vertex_attributes.push(Mesh::ATTRIBUTE_NORMAL.at_shader_location(1));
        }

        shader_defs.push(ShaderDefVal::UInt(
            "MAX_DIRECTIONAL_LIGHTS".to_string(),
            MAX_DIRECTIONAL_LIGHTS as u32,
        ));

        if layout.contains(Mesh::ATTRIBUTE_UV_0) {
            shader_defs.push("VERTEX_UVS".into());
            vertex_attributes.push(Mesh::ATTRIBUTE_UV_0.at_shader_location(2));
        }

        if layout.contains(Mesh::ATTRIBUTE_TANGENT) {
            shader_defs.push("VERTEX_TANGENTS".into());
            vertex_attributes.push(Mesh::ATTRIBUTE_TANGENT.at_shader_location(3));
        }

        if layout.contains(Mesh::ATTRIBUTE_COLOR) {
            shader_defs.push("VERTEX_COLORS".into());
            vertex_attributes.push(Mesh::ATTRIBUTE_COLOR.at_shader_location(4));
        }

        let mut bind_group_layout = match key.msaa_samples() {
            1 => vec![self.view_layout.clone()],
            _ => {
                shader_defs.push("MULTISAMPLED".into());
                vec![self.view_layout_multisampled.clone()]
            }
        };

        if layout.contains(Mesh::ATTRIBUTE_JOINT_INDEX)
            && layout.contains(Mesh::ATTRIBUTE_JOINT_WEIGHT)
        {
            shader_defs.push("SKINNED".into());
            vertex_attributes.push(Mesh::ATTRIBUTE_JOINT_INDEX.at_shader_location(5));
            vertex_attributes.push(Mesh::ATTRIBUTE_JOINT_WEIGHT.at_shader_location(6));
            bind_group_layout.push(self.skinned_mesh_layout.clone());
        } else {
            bind_group_layout.push(self.mesh_layout.clone());
        };

        let vertex_buffer_layout = layout.get_layout(&vertex_attributes)?;

        let (label, blend, depth_write_enabled);
        if key.contains(MeshPipelineKey::TRANSPARENT_MAIN_PASS) {
            label = "transparent_mesh_pipeline".into();
            blend = Some(BlendState::ALPHA_BLENDING);
            // For the transparent pass, fragments that are closer will be alpha blended
            // but their depth is not written to the depth buffer
            depth_write_enabled = false;
        } else {
            label = "opaque_mesh_pipeline".into();
            blend = Some(BlendState::REPLACE);
            // For the opaque and alpha mask passes, fragments that are closer will replace
            // the current fragment value in the output and the depth is written to the
            // depth buffer
            depth_write_enabled = true;
        }

        if key.contains(MeshPipelineKey::TONEMAP_IN_SHADER) {
            shader_defs.push("TONEMAP_IN_SHADER".into());

            // Debanding is tied to tonemapping in the shader, cannot run without it.
            if key.contains(MeshPipelineKey::DEBAND_DITHER) {
                shader_defs.push("DEBAND_DITHER".into());
            }
        }

        let format = if key.contains(MeshPipelineKey::HDR) {
            ViewTarget::TEXTURE_FORMAT_HDR
        } else {
            TextureFormat::bevy_default()
        };

        Ok(RenderPipelineDescriptor {
            vertex: VertexState {
                shader: MESH_SHADER_HANDLE.typed::<Shader>(),
                entry_point: "vertex".into(),
                shader_defs: shader_defs.clone(),
                buffers: vec![vertex_buffer_layout],
            },
            fragment: Some(FragmentState {
                shader: MESH_SHADER_HANDLE.typed::<Shader>(),
                shader_defs,
                entry_point: "fragment".into(),
                targets: vec![Some(ColorTargetState {
                    format,
                    blend,
                    write_mask: ColorWrites::ALL,
                })],
            }),
            layout: Some(bind_group_layout),
            primitive: PrimitiveState {
                front_face: FrontFace::Ccw,
                cull_mode: Some(Face::Back),
                unclipped_depth: false,
                polygon_mode: PolygonMode::Fill,
                conservative: false,
                topology: key.primitive_topology(),
                strip_index_format: None,
            },
            depth_stencil: Some(DepthStencilState {
                format: TextureFormat::Depth32Float,
                depth_write_enabled,
                depth_compare: CompareFunction::GreaterEqual,
                stencil: StencilState {
                    front: StencilFaceState::IGNORE,
                    back: StencilFaceState::IGNORE,
                    read_mask: 0,
                    write_mask: 0,
                },
                bias: DepthBiasState {
                    constant: 0,
                    slope_scale: 0.0,
                    clamp: 0.0,
                },
            }),
            multisample: MultisampleState {
                count: key.msaa_samples(),
                mask: !0,
                alpha_to_coverage_enabled: false,
            },
            label: Some(label),
        })
    }
}

#[derive(Resource)]
pub struct MeshBindGroup {
    pub normal: BindGroup,
    pub skinned: Option<BindGroup>,
}

pub fn queue_mesh_bind_group(
    mut commands: Commands,
    mesh_pipeline: Res<MeshPipeline>,
    render_device: Res<RenderDevice>,
    mesh_uniforms: Res<ComponentUniforms<MeshUniform>>,
    skinned_mesh_uniform: Res<SkinnedMeshUniform>,
) {
    if let Some(mesh_binding) = mesh_uniforms.uniforms().binding() {
        let mut mesh_bind_group = MeshBindGroup {
            normal: render_device.create_bind_group(&BindGroupDescriptor {
                entries: &[BindGroupEntry {
                    binding: 0,
                    resource: mesh_binding.clone(),
                }],
                label: Some("mesh_bind_group"),
                layout: &mesh_pipeline.mesh_layout,
            }),
            skinned: None,
        };

        if let Some(skinned_joints_buffer) = skinned_mesh_uniform.buffer.buffer() {
            mesh_bind_group.skinned = Some(render_device.create_bind_group(&BindGroupDescriptor {
                entries: &[
                    BindGroupEntry {
                        binding: 0,
                        resource: mesh_binding,
                    },
                    BindGroupEntry {
                        binding: 1,
                        resource: BindingResource::Buffer(BufferBinding {
                            buffer: skinned_joints_buffer,
                            offset: 0,
                            size: Some(NonZeroU64::new(JOINT_BUFFER_SIZE as u64).unwrap()),
                        }),
                    },
                ],
                label: Some("skinned_mesh_bind_group"),
                layout: &mesh_pipeline.skinned_mesh_layout,
            }));
        }
        commands.insert_resource(mesh_bind_group);
    }
}

// NOTE: This is using BufferVec because it is using a trick to allow a fixed-size array
// in a uniform buffer to be used like a variable-sized array by only writing the valid data
// into the buffer, knowing the number of valid items starting from the dynamic offset, and
// ignoring the rest, whether they're valid for other dynamic offsets or not. This trick may
// be supported later in encase, and then we should make use of it.

#[derive(Resource)]
pub struct SkinnedMeshUniform {
    pub buffer: BufferVec<Mat4>,
}

impl Default for SkinnedMeshUniform {
    fn default() -> Self {
        Self {
            buffer: BufferVec::new(BufferUsages::UNIFORM),
        }
    }
}

pub fn prepare_skinned_meshes(
    render_device: Res<RenderDevice>,
    render_queue: Res<RenderQueue>,
    mut skinned_mesh_uniform: ResMut<SkinnedMeshUniform>,
) {
    if skinned_mesh_uniform.buffer.is_empty() {
        return;
    }

    let len = skinned_mesh_uniform.buffer.len();
    skinned_mesh_uniform.buffer.reserve(len, &render_device);
    skinned_mesh_uniform
        .buffer
        .write_buffer(&render_device, &render_queue);
}

#[derive(Component)]
pub struct MeshViewBindGroup {
    pub value: BindGroup,
}

#[allow(clippy::too_many_arguments)]
pub fn queue_mesh_view_bind_groups(
    mut commands: Commands,
    render_device: Res<RenderDevice>,
    mesh_pipeline: Res<MeshPipeline>,
    shadow_pipeline: Res<ShadowPipeline>,
    light_meta: Res<LightMeta>,
    global_light_meta: Res<GlobalLightMeta>,
    view_uniforms: Res<ViewUniforms>,
    views: Query<(
        Entity,
        &ViewShadowBindings,
        &ViewClusterBindings,
        Option<&ViewPrepassTextures>,
    )>,
    mut fallback_images: FallbackImagesMsaa,
    mut fallback_depths: FallbackImagesDepth,
    msaa: Res<Msaa>,
    globals_buffer: Res<GlobalsBuffer>,
) {
    if let (Some(view_binding), Some(light_binding), Some(point_light_binding), Some(globals)) = (
        view_uniforms.uniforms.binding(),
        light_meta.view_gpu_lights.binding(),
        global_light_meta.gpu_point_lights.binding(),
        globals_buffer.buffer.binding(),
    ) {
        for (entity, view_shadow_bindings, view_cluster_bindings, prepass_textures) in &views {
            let layout = if msaa.samples() > 1 {
                &mesh_pipeline.view_layout_multisampled
            } else {
                &mesh_pipeline.view_layout
            };

            let mut entries = vec![
                BindGroupEntry {
                    binding: 0,
                    resource: view_binding.clone(),
                },
                BindGroupEntry {
                    binding: 1,
                    resource: light_binding.clone(),
                },
                BindGroupEntry {
                    binding: 2,
                    resource: BindingResource::TextureView(
                        &view_shadow_bindings.point_light_depth_texture_view,
                    ),
                },
                BindGroupEntry {
                    binding: 3,
                    resource: BindingResource::Sampler(&shadow_pipeline.point_light_sampler),
                },
                BindGroupEntry {
                    binding: 4,
                    resource: BindingResource::TextureView(
                        &view_shadow_bindings.directional_light_depth_texture_view,
                    ),
                },
                BindGroupEntry {
                    binding: 5,
                    resource: BindingResource::Sampler(&shadow_pipeline.directional_light_sampler),
                },
                BindGroupEntry {
                    binding: 6,
                    resource: point_light_binding.clone(),
                },
                BindGroupEntry {
                    binding: 7,
                    resource: view_cluster_bindings.light_index_lists_binding().unwrap(),
                },
                BindGroupEntry {
                    binding: 8,
                    resource: view_cluster_bindings.offsets_and_counts_binding().unwrap(),
                },
                BindGroupEntry {
                    binding: 9,
                    resource: globals.clone(),
                },
            ];

            // When using WebGL with MSAA, we can't create the fallback textures required by the prepass
            // When using WebGL, and MSAA is disabled, we can't bind the textures either
            if cfg!(not(feature = "webgl")) {
                let depth_view = match prepass_textures.and_then(|x| x.depth.as_ref()) {
                    Some(texture) => &texture.default_view,
                    None => {
                        &fallback_depths
                            .image_for_samplecount(msaa.samples())
                            .texture_view
                    }
                };
                entries.push(BindGroupEntry {
                    binding: 10,
                    resource: BindingResource::TextureView(depth_view),
                });

                let normal_velocity_fallback = &fallback_images
                    .image_for_samplecount(msaa.samples)
                    .texture_view;

                let normal_view = match prepass_textures.and_then(|x| x.normal.as_ref()) {
                    Some(texture) => &texture.default_view,
<<<<<<< HEAD
                    None => normal_velocity_fallback,
=======
                    None => {
                        &fallback_images
                            .image_for_samplecount(msaa.samples())
                            .texture_view
                    }
>>>>>>> 02637b60
                };
                entries.push(BindGroupEntry {
                    binding: 11,
                    resource: BindingResource::TextureView(normal_view),
                });

                let velocity_view = match prepass_textures.and_then(|x| x.velocity.as_ref()) {
                    Some(texture) => &texture.default_view,
                    None => normal_velocity_fallback,
                };
                entries.push(BindGroupEntry {
                    binding: 12,
                    resource: BindingResource::TextureView(velocity_view),
                });
            }

            let view_bind_group = render_device.create_bind_group(&BindGroupDescriptor {
                entries: &entries,
                label: Some("mesh_view_bind_group"),
                layout,
            });

            commands.entity(entity).insert(MeshViewBindGroup {
                value: view_bind_group,
            });
        }
    }
}

pub struct SetMeshViewBindGroup<const I: usize>;
impl<P: PhaseItem, const I: usize> RenderCommand<P> for SetMeshViewBindGroup<I> {
    type Param = ();
    type ViewWorldQuery = (
        Read<ViewUniformOffset>,
        Read<ViewLightsUniformOffset>,
        Read<MeshViewBindGroup>,
    );
    type ItemWorldQuery = ();

    #[inline]
    fn render<'w>(
        _item: &P,
        (view_uniform, view_lights, mesh_view_bind_group): ROQueryItem<'w, Self::ViewWorldQuery>,
        _entity: (),
        _: SystemParamItem<'w, '_, Self::Param>,
        pass: &mut TrackedRenderPass<'w>,
    ) -> RenderCommandResult {
        pass.set_bind_group(
            I,
            &mesh_view_bind_group.value,
            &[view_uniform.offset, view_lights.offset],
        );

        RenderCommandResult::Success
    }
}

pub struct SetMeshBindGroup<const I: usize>;
impl<P: PhaseItem, const I: usize> RenderCommand<P> for SetMeshBindGroup<I> {
    type Param = SRes<MeshBindGroup>;
    type ViewWorldQuery = ();
    type ItemWorldQuery = (
        Read<DynamicUniformIndex<MeshUniform>>,
        Option<Read<SkinnedMeshJoints>>,
    );
    #[inline]
    fn render<'w>(
        _item: &P,
        _view: (),
        (mesh_index, skinned_mesh_joints): ROQueryItem<'_, Self::ItemWorldQuery>,
        mesh_bind_group: SystemParamItem<'w, '_, Self::Param>,
        pass: &mut TrackedRenderPass<'w>,
    ) -> RenderCommandResult {
        if let Some(joints) = skinned_mesh_joints {
            pass.set_bind_group(
                I,
                mesh_bind_group.into_inner().skinned.as_ref().unwrap(),
                &[mesh_index.index(), joints.index],
            );
        } else {
            pass.set_bind_group(
                I,
                &mesh_bind_group.into_inner().normal,
                &[mesh_index.index()],
            );
        }
        RenderCommandResult::Success
    }
}

pub struct DrawMesh;
impl<P: PhaseItem> RenderCommand<P> for DrawMesh {
    type Param = SRes<RenderAssets<Mesh>>;
    type ViewWorldQuery = ();
    type ItemWorldQuery = Read<Handle<Mesh>>;
    #[inline]
    fn render<'w>(
        _item: &P,
        _view: (),
        mesh_handle: ROQueryItem<'_, Self::ItemWorldQuery>,
        meshes: SystemParamItem<'w, '_, Self::Param>,
        pass: &mut TrackedRenderPass<'w>,
    ) -> RenderCommandResult {
        if let Some(gpu_mesh) = meshes.into_inner().get(mesh_handle) {
            pass.set_vertex_buffer(0, gpu_mesh.vertex_buffer.slice(..));
            match &gpu_mesh.buffer_info {
                GpuBufferInfo::Indexed {
                    buffer,
                    index_format,
                    count,
                } => {
                    pass.set_index_buffer(buffer.slice(..), 0, *index_format);
                    pass.draw_indexed(0..*count, 0, 0..1);
                }
                GpuBufferInfo::NonIndexed { vertex_count } => {
                    pass.draw(0..*vertex_count, 0..1);
                }
            }
            RenderCommandResult::Success
        } else {
            RenderCommandResult::Failure
        }
    }
}

#[cfg(test)]
mod tests {
    use super::MeshPipelineKey;
    #[test]
    fn mesh_key_msaa_samples() {
        for i in [1, 2, 4, 8, 16, 32, 64, 128] {
            assert_eq!(MeshPipelineKey::from_msaa_samples(i).msaa_samples(), i);
        }
    }
}<|MERGE_RESOLUTION|>--- conflicted
+++ resolved
@@ -967,20 +967,12 @@
                 });
 
                 let normal_velocity_fallback = &fallback_images
-                    .image_for_samplecount(msaa.samples)
+                    .image_for_samplecount(msaa.samples())
                     .texture_view;
 
                 let normal_view = match prepass_textures.and_then(|x| x.normal.as_ref()) {
                     Some(texture) => &texture.default_view,
-<<<<<<< HEAD
                     None => normal_velocity_fallback,
-=======
-                    None => {
-                        &fallback_images
-                            .image_for_samplecount(msaa.samples())
-                            .texture_view
-                    }
->>>>>>> 02637b60
                 };
                 entries.push(BindGroupEntry {
                     binding: 11,
