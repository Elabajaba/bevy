--- conflicted
+++ resolved
@@ -1,16 +1,9 @@
 use crate::{
-<<<<<<< HEAD
-    environment_map, queue_shadow_view_bind_group, EnvironmentMapLight, FogMeta, GlobalLightMeta,
-    GpuFog, GpuLights, GpuPointLights, LightMeta, NotShadowCaster, NotShadowReceiver,
-    PreviousGlobalTransform, ShadowPipeline, ViewClusterBindings, ViewFogUniformOffset,
-    ViewLightsUniformOffset, ViewShadowBindings, CLUSTERED_FORWARD_STORAGE_BUFFER_COUNT,
-    MAX_CASCADES_PER_LIGHT, MAX_DIRECTIONAL_LIGHTS,
-=======
     environment_map, prepass, EnvironmentMapLight, FogMeta, GlobalLightMeta, GpuFog, GpuLights,
-    GpuPointLights, LightMeta, NotShadowCaster, NotShadowReceiver, ShadowSamplers,
-    ViewClusterBindings, ViewFogUniformOffset, ViewLightsUniformOffset, ViewShadowBindings,
-    CLUSTERED_FORWARD_STORAGE_BUFFER_COUNT, MAX_CASCADES_PER_LIGHT, MAX_DIRECTIONAL_LIGHTS,
->>>>>>> 9733613c
+    GpuPointLights, LightMeta, NotShadowCaster, NotShadowReceiver, PreviousGlobalTransform,
+    ShadowSamplers, ViewClusterBindings, ViewFogUniformOffset, ViewLightsUniformOffset,
+    ViewShadowBindings, CLUSTERED_FORWARD_STORAGE_BUFFER_COUNT, MAX_CASCADES_PER_LIGHT,
+    MAX_DIRECTIONAL_LIGHTS,
 };
 use bevy_app::{IntoSystemAppConfigs, Plugin};
 use bevy_asset::{load_internal_asset, Assets, Handle, HandleUntyped};
@@ -441,48 +434,11 @@
             let tonemapping_lut_entries = get_lut_bind_group_layout_entries([14, 15]);
             entries.extend_from_slice(&tonemapping_lut_entries);
 
-<<<<<<< HEAD
-            if cfg!(not(feature = "webgl")) {
-                // Depth texture
-                entries.push(BindGroupLayoutEntry {
-                    binding: 16,
-                    visibility: ShaderStages::FRAGMENT,
-                    ty: BindingType::Texture {
-                        multisampled,
-                        sample_type: TextureSampleType::Depth,
-                        view_dimension: TextureViewDimension::D2,
-                    },
-                    count: None,
-                });
-                // Normal texture
-                entries.push(BindGroupLayoutEntry {
-                    binding: 17,
-                    visibility: ShaderStages::FRAGMENT,
-                    ty: BindingType::Texture {
-                        multisampled,
-                        sample_type: TextureSampleType::Float { filterable: true },
-                        view_dimension: TextureViewDimension::D2,
-                    },
-                    count: None,
-                });
-                // Velocity texture
-                entries.push(BindGroupLayoutEntry {
-                    binding: 18,
-                    visibility: ShaderStages::FRAGMENT,
-                    ty: BindingType::Texture {
-                        multisampled,
-                        sample_type: TextureSampleType::Float { filterable: true },
-                        view_dimension: TextureViewDimension::D2,
-                    },
-                    count: None,
-                });
-=======
             if cfg!(not(feature = "webgl")) || (cfg!(feature = "webgl") && !multisampled) {
                 entries.extend_from_slice(&prepass::get_bind_group_layout_entries(
-                    [16, 17],
+                    [16, 17, 18],
                     multisampled,
                 ));
->>>>>>> 9733613c
             }
 
             entries
@@ -623,15 +579,10 @@
         const DEBAND_DITHER                     = (1 << 2);
         const DEPTH_PREPASS                     = (1 << 3);
         const NORMAL_PREPASS                    = (1 << 4);
-<<<<<<< HEAD
         const VELOCITY_PREPASS                  = (1 << 5);
         const ALPHA_MASK                        = (1 << 6);
         const ENVIRONMENT_MAP                   = (1 << 7);
-=======
-        const ALPHA_MASK                        = (1 << 5);
-        const ENVIRONMENT_MAP                   = (1 << 6);
-        const DEPTH_CLAMP_ORTHO                 = (1 << 7);
->>>>>>> 9733613c
+        const DEPTH_CLAMP_ORTHO                 = (1 << 8);
         const BLEND_RESERVED_BITS               = Self::BLEND_MASK_BITS << Self::BLEND_SHIFT_BITS; // ← Bitmask reserving bits for the blend state
         const BLEND_OPAQUE                      = (0 << Self::BLEND_SHIFT_BITS);                   // ← Values are just sequential within the mask, and can range from 0 to 3
         const BLEND_PREMULTIPLIED_ALPHA         = (1 << Self::BLEND_SHIFT_BITS);                   //
@@ -1102,45 +1053,6 @@
                 get_lut_bindings(&images, &tonemapping_luts, tonemapping, [14, 15]);
             entries.extend_from_slice(&tonemapping_luts);
 
-<<<<<<< HEAD
-            // When using WebGL with MSAA, we can't create the fallback textures required by the prepass
-            // When using WebGL, and MSAA is disabled, we can't bind the textures either
-            if cfg!(not(feature = "webgl")) {
-                let depth_view = match prepass_textures.and_then(|x| x.depth.as_ref()) {
-                    Some(texture) => &texture.default_view,
-                    None => {
-                        &fallback_depths
-                            .image_for_samplecount(msaa.samples())
-                            .texture_view
-                    }
-                };
-                entries.push(BindGroupEntry {
-                    binding: 16,
-                    resource: BindingResource::TextureView(depth_view),
-                });
-
-                let normal_velocity_fallback = &fallback_images
-                    .image_for_samplecount(msaa.samples())
-                    .texture_view;
-
-                let normal_view = match prepass_textures.and_then(|x| x.normal.as_ref()) {
-                    Some(texture) => &texture.default_view,
-                    None => normal_velocity_fallback,
-                };
-                entries.push(BindGroupEntry {
-                    binding: 17,
-                    resource: BindingResource::TextureView(normal_view),
-                });
-
-                let velocity_view = match prepass_textures.and_then(|x| x.velocity.as_ref()) {
-                    Some(texture) => &texture.default_view,
-                    None => normal_velocity_fallback,
-                };
-                entries.push(BindGroupEntry {
-                    binding: 18,
-                    resource: BindingResource::TextureView(velocity_view),
-                });
-=======
             // When using WebGL, we can't have a depth texture with multisampling
             if cfg!(not(feature = "webgl")) || (cfg!(feature = "webgl") && msaa.samples() == 1) {
                 entries.extend_from_slice(&prepass::get_bindings(
@@ -1148,9 +1060,8 @@
                     &mut fallback_images,
                     &mut fallback_depths,
                     &msaa,
-                    [16, 17],
+                    [16, 17, 18],
                 ));
->>>>>>> 9733613c
             }
 
             let view_bind_group = render_device.create_bind_group(&BindGroupDescriptor {
