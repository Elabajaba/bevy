use crate::{
    environment_map, prepass, EnvironmentMapLight, FogMeta, GlobalLightMeta, GpuFog, GpuLights,
    GpuPointLights, LightMeta, NotShadowCaster, NotShadowReceiver, PreviousGlobalTransform,
<<<<<<< HEAD
    ScreenSpaceAmbientOcclusionTextures, ShadowPipeline, ViewClusterBindings, ViewFogUniformOffset,
    ViewLightsUniformOffset, ViewShadowBindings, CLUSTERED_FORWARD_STORAGE_BUFFER_COUNT,
    MAX_CASCADES_PER_LIGHT, MAX_DIRECTIONAL_LIGHTS,
=======
    ShadowSamplers, ViewClusterBindings, ViewFogUniformOffset, ViewLightsUniformOffset,
    ViewShadowBindings, CLUSTERED_FORWARD_STORAGE_BUFFER_COUNT, MAX_CASCADES_PER_LIGHT,
    MAX_DIRECTIONAL_LIGHTS,
>>>>>>> 15b050c6
};
use bevy_app::{IntoSystemAppConfigs, Plugin};
use bevy_asset::{load_internal_asset, Assets, Handle, HandleUntyped};
use bevy_core_pipeline::{
    prepass::ViewPrepassTextures,
    tonemapping::{
        get_lut_bind_group_layout_entries, get_lut_bindings, Tonemapping, TonemappingLuts,
    },
};
use bevy_ecs::{
    prelude::*,
    query::ROQueryItem,
    system::{lifetimeless::*, SystemParamItem, SystemState},
};
use bevy_math::{Mat3A, Mat4, Vec2};
use bevy_reflect::TypeUuid;
use bevy_render::{
    extract_component::{ComponentUniforms, DynamicUniformIndex, UniformComponentPlugin},
    globals::{GlobalsBuffer, GlobalsUniform},
    mesh::{
        skinning::{SkinnedMesh, SkinnedMeshInverseBindposes},
        GpuBufferInfo, Mesh, MeshVertexBufferLayout,
    },
    prelude::Msaa,
    render_asset::RenderAssets,
    render_phase::{PhaseItem, RenderCommand, RenderCommandResult, TrackedRenderPass},
    render_resource::*,
    renderer::{RenderDevice, RenderQueue},
    texture::{
        BevyDefault, DefaultImageSampler, FallbackImageCubemap, FallbackImagesDepth,
        FallbackImagesMsaa, GpuImage, Image, ImageSampler, TextureFormatPixelInfo,
    },
    view::{ComputedVisibility, ViewTarget, ViewUniform, ViewUniformOffset, ViewUniforms},
    Extract, ExtractSchedule, RenderApp, RenderSet,
};
use bevy_transform::components::GlobalTransform;
use std::num::NonZeroU64;

#[derive(Default)]
pub struct MeshRenderPlugin;

const MAX_JOINTS: usize = 256;
const JOINT_SIZE: usize = std::mem::size_of::<Mat4>();
pub(crate) const JOINT_BUFFER_SIZE: usize = MAX_JOINTS * JOINT_SIZE;

pub const MESH_VERTEX_OUTPUT: HandleUntyped =
    HandleUntyped::weak_from_u64(Shader::TYPE_UUID, 2645551199423808407);
pub const MESH_VIEW_TYPES_HANDLE: HandleUntyped =
    HandleUntyped::weak_from_u64(Shader::TYPE_UUID, 8140454348013264787);
pub const MESH_VIEW_BINDINGS_HANDLE: HandleUntyped =
    HandleUntyped::weak_from_u64(Shader::TYPE_UUID, 9076678235888822571);
pub const MESH_TYPES_HANDLE: HandleUntyped =
    HandleUntyped::weak_from_u64(Shader::TYPE_UUID, 2506024101911992377);
pub const MESH_BINDINGS_HANDLE: HandleUntyped =
    HandleUntyped::weak_from_u64(Shader::TYPE_UUID, 16831548636314682308);
pub const MESH_FUNCTIONS_HANDLE: HandleUntyped =
    HandleUntyped::weak_from_u64(Shader::TYPE_UUID, 6300874327833745635);
pub const MESH_SHADER_HANDLE: HandleUntyped =
    HandleUntyped::weak_from_u64(Shader::TYPE_UUID, 3252377289100772450);
pub const SKINNING_HANDLE: HandleUntyped =
    HandleUntyped::weak_from_u64(Shader::TYPE_UUID, 13215291596265391738);

impl Plugin for MeshRenderPlugin {
    fn build(&self, app: &mut bevy_app::App) {
        load_internal_asset!(
            app,
            MESH_VERTEX_OUTPUT,
            "mesh_vertex_output.wgsl",
            Shader::from_wgsl
        );
        load_internal_asset!(
            app,
            MESH_VIEW_TYPES_HANDLE,
            "mesh_view_types.wgsl",
            Shader::from_wgsl
        );
        load_internal_asset!(
            app,
            MESH_VIEW_BINDINGS_HANDLE,
            "mesh_view_bindings.wgsl",
            Shader::from_wgsl
        );
        load_internal_asset!(app, MESH_TYPES_HANDLE, "mesh_types.wgsl", Shader::from_wgsl);
        load_internal_asset!(
            app,
            MESH_BINDINGS_HANDLE,
            "mesh_bindings.wgsl",
            Shader::from_wgsl
        );
        load_internal_asset!(
            app,
            MESH_FUNCTIONS_HANDLE,
            "mesh_functions.wgsl",
            Shader::from_wgsl
        );
        load_internal_asset!(app, MESH_SHADER_HANDLE, "mesh.wgsl", Shader::from_wgsl);
        load_internal_asset!(app, SKINNING_HANDLE, "skinning.wgsl", Shader::from_wgsl);

        app.add_plugin(UniformComponentPlugin::<MeshUniform>::default());

        if let Ok(render_app) = app.get_sub_app_mut(RenderApp) {
            render_app
                .init_resource::<MeshPipeline>()
                .init_resource::<SkinnedMeshUniform>()
                .add_systems((extract_meshes, extract_skinned_meshes).in_schedule(ExtractSchedule))
                .add_system(prepare_skinned_meshes.in_set(RenderSet::Prepare))
                .add_system(queue_mesh_bind_group.in_set(RenderSet::Queue))
                .add_system(queue_mesh_view_bind_groups.in_set(RenderSet::Queue));
        }
    }
}

#[derive(Component, ShaderType, Clone)]
pub struct MeshUniform {
    pub transform: Mat4,
    pub previous_transform: Mat4,
    pub inverse_transpose_model: Mat4,
    pub flags: u32,
}

// NOTE: These must match the bit flags in bevy_pbr/src/render/mesh_types.wgsl!
bitflags::bitflags! {
    #[repr(transparent)]
    struct MeshFlags: u32 {
        const SHADOW_RECEIVER            = (1 << 0);
        // Indicates the sign of the determinant of the 3x3 model matrix. If the sign is positive,
        // then the flag should be set, else it should not be set.
        const SIGN_DETERMINANT_MODEL_3X3 = (1 << 31);
        const NONE                       = 0;
        const UNINITIALIZED              = 0xFFFF;
    }
}

pub fn extract_meshes(
    mut commands: Commands,
    mut prev_caster_commands_len: Local<usize>,
    mut prev_not_caster_commands_len: Local<usize>,
    meshes_query: Extract<
        Query<(
            Entity,
            &ComputedVisibility,
            &GlobalTransform,
            Option<&PreviousGlobalTransform>,
            &Handle<Mesh>,
            Option<With<NotShadowReceiver>>,
            Option<With<NotShadowCaster>>,
        )>,
    >,
) {
    let mut caster_commands = Vec::with_capacity(*prev_caster_commands_len);
    let mut not_caster_commands = Vec::with_capacity(*prev_not_caster_commands_len);
    let visible_meshes = meshes_query.iter().filter(|(_, vis, ..)| vis.is_visible());

    for (entity, _, transform, previous_transform, handle, not_receiver, not_caster) in
        visible_meshes
    {
        let transform = transform.compute_matrix();
        let previous_transform = previous_transform.map(|t| t.0).unwrap_or(transform);
        let mut flags = if not_receiver.is_some() {
            MeshFlags::empty()
        } else {
            MeshFlags::SHADOW_RECEIVER
        };
        if Mat3A::from_mat4(transform).determinant().is_sign_positive() {
            flags |= MeshFlags::SIGN_DETERMINANT_MODEL_3X3;
        }
        let uniform = MeshUniform {
            flags: flags.bits,
            transform,
            previous_transform,
            inverse_transpose_model: transform.inverse().transpose(),
        };
        if not_caster.is_some() {
            not_caster_commands.push((entity, (handle.clone_weak(), uniform, NotShadowCaster)));
        } else {
            caster_commands.push((entity, (handle.clone_weak(), uniform)));
        }
    }
    *prev_caster_commands_len = caster_commands.len();
    *prev_not_caster_commands_len = not_caster_commands.len();
    commands.insert_or_spawn_batch(caster_commands);
    commands.insert_or_spawn_batch(not_caster_commands);
}

#[derive(Component)]
pub struct SkinnedMeshJoints {
    pub index: u32,
}

impl SkinnedMeshJoints {
    #[inline]
    pub fn build(
        skin: &SkinnedMesh,
        inverse_bindposes: &Assets<SkinnedMeshInverseBindposes>,
        joints: &Query<&GlobalTransform>,
        buffer: &mut BufferVec<Mat4>,
    ) -> Option<Self> {
        let inverse_bindposes = inverse_bindposes.get(&skin.inverse_bindposes)?;
        let start = buffer.len();
        let target = start + skin.joints.len().min(MAX_JOINTS);
        buffer.extend(
            joints
                .iter_many(&skin.joints)
                .zip(inverse_bindposes.iter())
                .map(|(joint, bindpose)| joint.affine() * *bindpose),
        );
        // iter_many will skip any failed fetches. This will cause it to assign the wrong bones,
        // so just bail by truncating to the start.
        if buffer.len() != target {
            buffer.truncate(start);
            return None;
        }

        // Pad to 256 byte alignment
        while buffer.len() % 4 != 0 {
            buffer.push(Mat4::ZERO);
        }
        Some(Self {
            index: start as u32,
        })
    }

    pub fn to_buffer_index(mut self) -> Self {
        self.index *= std::mem::size_of::<Mat4>() as u32;
        self
    }
}

pub fn extract_skinned_meshes(
    mut commands: Commands,
    mut previous_len: Local<usize>,
    mut uniform: ResMut<SkinnedMeshUniform>,
    query: Extract<Query<(Entity, &ComputedVisibility, &SkinnedMesh)>>,
    inverse_bindposes: Extract<Res<Assets<SkinnedMeshInverseBindposes>>>,
    joint_query: Extract<Query<&GlobalTransform>>,
) {
    uniform.buffer.clear();
    let mut values = Vec::with_capacity(*previous_len);
    let mut last_start = 0;

    for (entity, computed_visibility, skin) in &query {
        if !computed_visibility.is_visible() {
            continue;
        }
        // PERF: This can be expensive, can we move this to prepare?
        if let Some(skinned_joints) =
            SkinnedMeshJoints::build(skin, &inverse_bindposes, &joint_query, &mut uniform.buffer)
        {
            last_start = last_start.max(skinned_joints.index as usize);
            values.push((entity, skinned_joints.to_buffer_index()));
        }
    }

    // Pad out the buffer to ensure that there's enough space for bindings
    while uniform.buffer.len() - last_start < MAX_JOINTS {
        uniform.buffer.push(Mat4::ZERO);
    }

    *previous_len = values.len();
    commands.insert_or_spawn_batch(values);
}

#[derive(Resource, Clone)]
pub struct MeshPipeline {
    pub view_layout: BindGroupLayout,
    pub view_layout_multisampled: BindGroupLayout,
    pub mesh_layout: BindGroupLayout,
    pub skinned_mesh_layout: BindGroupLayout,
    // This dummy white texture is to be used in place of optional StandardMaterial textures
    pub dummy_white_gpu_image: GpuImage,
    pub clustered_forward_buffer_binding_type: BufferBindingType,
}

impl FromWorld for MeshPipeline {
    fn from_world(world: &mut World) -> Self {
        let mut system_state: SystemState<(
            Res<RenderDevice>,
            Res<DefaultImageSampler>,
            Res<RenderQueue>,
        )> = SystemState::new(world);
        let (render_device, default_sampler, render_queue) = system_state.get_mut(world);
        let clustered_forward_buffer_binding_type = render_device
            .get_supported_read_only_binding_type(CLUSTERED_FORWARD_STORAGE_BUFFER_COUNT);

        /// Returns the appropriate bind group layout vec based on the parameters
        fn layout_entries(
            clustered_forward_buffer_binding_type: BufferBindingType,
            multisampled: bool,
        ) -> Vec<BindGroupLayoutEntry> {
            let mut entries = vec![
                // View
                BindGroupLayoutEntry {
                    binding: 0,
                    visibility: ShaderStages::VERTEX | ShaderStages::FRAGMENT,
                    ty: BindingType::Buffer {
                        ty: BufferBindingType::Uniform,
                        has_dynamic_offset: true,
                        min_binding_size: Some(ViewUniform::min_size()),
                    },
                    count: None,
                },
                // Lights
                BindGroupLayoutEntry {
                    binding: 1,
                    visibility: ShaderStages::FRAGMENT,
                    ty: BindingType::Buffer {
                        ty: BufferBindingType::Uniform,
                        has_dynamic_offset: true,
                        min_binding_size: Some(GpuLights::min_size()),
                    },
                    count: None,
                },
                // Point Shadow Texture Cube Array
                BindGroupLayoutEntry {
                    binding: 2,
                    visibility: ShaderStages::FRAGMENT,
                    ty: BindingType::Texture {
                        multisampled: false,
                        sample_type: TextureSampleType::Depth,
                        #[cfg(not(feature = "webgl"))]
                        view_dimension: TextureViewDimension::CubeArray,
                        #[cfg(feature = "webgl")]
                        view_dimension: TextureViewDimension::Cube,
                    },
                    count: None,
                },
                // Point Shadow Texture Array Sampler
                BindGroupLayoutEntry {
                    binding: 3,
                    visibility: ShaderStages::FRAGMENT,
                    ty: BindingType::Sampler(SamplerBindingType::Comparison),
                    count: None,
                },
                // Directional Shadow Texture Array
                BindGroupLayoutEntry {
                    binding: 4,
                    visibility: ShaderStages::FRAGMENT,
                    ty: BindingType::Texture {
                        multisampled: false,
                        sample_type: TextureSampleType::Depth,
                        #[cfg(not(feature = "webgl"))]
                        view_dimension: TextureViewDimension::D2Array,
                        #[cfg(feature = "webgl")]
                        view_dimension: TextureViewDimension::D2,
                    },
                    count: None,
                },
                // Directional Shadow Texture Array Sampler
                BindGroupLayoutEntry {
                    binding: 5,
                    visibility: ShaderStages::FRAGMENT,
                    ty: BindingType::Sampler(SamplerBindingType::Comparison),
                    count: None,
                },
                // PointLights
                BindGroupLayoutEntry {
                    binding: 6,
                    visibility: ShaderStages::FRAGMENT,
                    ty: BindingType::Buffer {
                        ty: clustered_forward_buffer_binding_type,
                        has_dynamic_offset: false,
                        min_binding_size: Some(GpuPointLights::min_size(
                            clustered_forward_buffer_binding_type,
                        )),
                    },
                    count: None,
                },
                // ClusteredLightIndexLists
                BindGroupLayoutEntry {
                    binding: 7,
                    visibility: ShaderStages::FRAGMENT,
                    ty: BindingType::Buffer {
                        ty: clustered_forward_buffer_binding_type,
                        has_dynamic_offset: false,
                        min_binding_size: Some(
                            ViewClusterBindings::min_size_cluster_light_index_lists(
                                clustered_forward_buffer_binding_type,
                            ),
                        ),
                    },
                    count: None,
                },
                // ClusterOffsetsAndCounts
                BindGroupLayoutEntry {
                    binding: 8,
                    visibility: ShaderStages::FRAGMENT,
                    ty: BindingType::Buffer {
                        ty: clustered_forward_buffer_binding_type,
                        has_dynamic_offset: false,
                        min_binding_size: Some(
                            ViewClusterBindings::min_size_cluster_offsets_and_counts(
                                clustered_forward_buffer_binding_type,
                            ),
                        ),
                    },
                    count: None,
                },
                // Globals
                BindGroupLayoutEntry {
                    binding: 9,
                    visibility: ShaderStages::VERTEX_FRAGMENT,
                    ty: BindingType::Buffer {
                        ty: BufferBindingType::Uniform,
                        has_dynamic_offset: false,
                        min_binding_size: Some(GlobalsUniform::min_size()),
                    },
                    count: None,
                },
                // Fog
                BindGroupLayoutEntry {
                    binding: 10,
                    visibility: ShaderStages::FRAGMENT,
                    ty: BindingType::Buffer {
                        ty: BufferBindingType::Uniform,
                        has_dynamic_offset: true,
                        min_binding_size: Some(GpuFog::min_size()),
                    },
                    count: None,
                },
                // Screen space ambient occlusion texture
                BindGroupLayoutEntry {
                    binding: 11,
                    visibility: ShaderStages::FRAGMENT,
                    ty: BindingType::Texture {
                        multisampled: false,
                        sample_type: TextureSampleType::Float { filterable: false },
                        view_dimension: TextureViewDimension::D2,
                    },
                    count: None,
                },
            ];

            // EnvironmentMapLight
            let environment_map_entries =
                environment_map::get_bind_group_layout_entries([12, 13, 14]);
            entries.extend_from_slice(&environment_map_entries);

<<<<<<< HEAD
            if cfg!(not(feature = "webgl")) {
                // Depth texture
                entries.push(BindGroupLayoutEntry {
                    binding: 15,
                    visibility: ShaderStages::FRAGMENT,
                    ty: BindingType::Texture {
                        multisampled,
                        sample_type: TextureSampleType::Depth,
                        view_dimension: TextureViewDimension::D2,
                    },
                    count: None,
                });
                // Normal texture
                entries.push(BindGroupLayoutEntry {
                    binding: 16,
                    visibility: ShaderStages::FRAGMENT,
                    ty: BindingType::Texture {
                        multisampled,
                        sample_type: TextureSampleType::Float { filterable: true },
                        view_dimension: TextureViewDimension::D2,
                    },
                    count: None,
                });
                // Velocity texture
                entries.push(BindGroupLayoutEntry {
                    binding: 17,
                    visibility: ShaderStages::FRAGMENT,
                    ty: BindingType::Texture {
                        multisampled,
                        sample_type: TextureSampleType::Float { filterable: true },
                        view_dimension: TextureViewDimension::D2,
                    },
                    count: None,
                });
=======
            // Tonemapping
            let tonemapping_lut_entries = get_lut_bind_group_layout_entries([14, 15]);
            entries.extend_from_slice(&tonemapping_lut_entries);

            if cfg!(not(feature = "webgl")) || (cfg!(feature = "webgl") && !multisampled) {
                entries.extend_from_slice(&prepass::get_bind_group_layout_entries(
                    [16, 17, 18],
                    multisampled,
                ));
>>>>>>> 15b050c6
            }

            entries
        }

        let view_layout = render_device.create_bind_group_layout(&BindGroupLayoutDescriptor {
            label: Some("mesh_view_layout"),
            entries: &layout_entries(clustered_forward_buffer_binding_type, false),
        });

        let view_layout_multisampled =
            render_device.create_bind_group_layout(&BindGroupLayoutDescriptor {
                label: Some("mesh_view_layout_multisampled"),
                entries: &layout_entries(clustered_forward_buffer_binding_type, true),
            });

        let mesh_binding = BindGroupLayoutEntry {
            binding: 0,
            visibility: ShaderStages::VERTEX | ShaderStages::FRAGMENT,
            ty: BindingType::Buffer {
                ty: BufferBindingType::Uniform,
                has_dynamic_offset: true,
                min_binding_size: Some(MeshUniform::min_size()),
            },
            count: None,
        };

        let mesh_layout = render_device.create_bind_group_layout(&BindGroupLayoutDescriptor {
            entries: &[mesh_binding],
            label: Some("mesh_layout"),
        });

        let skinned_mesh_layout =
            render_device.create_bind_group_layout(&BindGroupLayoutDescriptor {
                entries: &[
                    mesh_binding,
                    BindGroupLayoutEntry {
                        binding: 1,
                        visibility: ShaderStages::VERTEX,
                        ty: BindingType::Buffer {
                            ty: BufferBindingType::Uniform,
                            has_dynamic_offset: true,
                            min_binding_size: BufferSize::new(JOINT_BUFFER_SIZE as u64),
                        },
                        count: None,
                    },
                ],
                label: Some("skinned_mesh_layout"),
            });

        // A 1x1x1 'all 1.0' texture to use as a dummy texture to use in place of optional StandardMaterial textures
        let dummy_white_gpu_image = {
            let image = Image::default();
            let texture = render_device.create_texture(&image.texture_descriptor);
            let sampler = match image.sampler_descriptor {
                ImageSampler::Default => (**default_sampler).clone(),
                ImageSampler::Descriptor(descriptor) => render_device.create_sampler(&descriptor),
            };

            let format_size = image.texture_descriptor.format.pixel_size();
            render_queue.write_texture(
                ImageCopyTexture {
                    texture: &texture,
                    mip_level: 0,
                    origin: Origin3d::ZERO,
                    aspect: TextureAspect::All,
                },
                &image.data,
                ImageDataLayout {
                    offset: 0,
                    bytes_per_row: Some(
                        std::num::NonZeroU32::new(
                            image.texture_descriptor.size.width * format_size as u32,
                        )
                        .unwrap(),
                    ),
                    rows_per_image: None,
                },
                image.texture_descriptor.size,
            );

            let texture_view = texture.create_view(&TextureViewDescriptor::default());
            GpuImage {
                texture,
                texture_view,
                texture_format: image.texture_descriptor.format,
                sampler,
                size: Vec2::new(
                    image.texture_descriptor.size.width as f32,
                    image.texture_descriptor.size.height as f32,
                ),
                mip_level_count: image.texture_descriptor.mip_level_count,
            }
        };

        MeshPipeline {
            view_layout,
            view_layout_multisampled,
            mesh_layout,
            skinned_mesh_layout,
            clustered_forward_buffer_binding_type,
            dummy_white_gpu_image,
        }
    }
}

impl MeshPipeline {
    pub fn get_image_texture<'a>(
        &'a self,
        gpu_images: &'a RenderAssets<Image>,
        handle_option: &Option<Handle<Image>>,
    ) -> Option<(&'a TextureView, &'a Sampler)> {
        if let Some(handle) = handle_option {
            let gpu_image = gpu_images.get(handle)?;
            Some((&gpu_image.texture_view, &gpu_image.sampler))
        } else {
            Some((
                &self.dummy_white_gpu_image.texture_view,
                &self.dummy_white_gpu_image.sampler,
            ))
        }
    }
}

bitflags::bitflags! {
    #[repr(transparent)]
    // NOTE: Apparently quadro drivers support up to 64x MSAA.
    /// MSAA uses the highest 3 bits for the MSAA log2(sample count) to support up to 128x MSAA.
    pub struct MeshPipelineKey: u32 {
<<<<<<< HEAD
        const NONE                             = 0;
        const HDR                              = (1 << 0);
        const TONEMAP_IN_SHADER                = (1 << 1);
        const DEBAND_DITHER                    = (1 << 2);
        const DEPTH_PREPASS                    = (1 << 3);
        const NORMAL_PREPASS                   = (1 << 4);
        const VELOCITY_PREPASS                 = (1 << 5);
        const ALPHA_MASK                       = (1 << 6);
        const ENVIRONMENT_MAP                  = (1 << 7);
        const SCREEN_SPACE_AMBIENT_OCCLUSION   = (1 << 8);
        const BLEND_RESERVED_BITS              = Self::BLEND_MASK_BITS << Self::BLEND_SHIFT_BITS; // ← Bitmask reserving bits for the blend state
        const BLEND_OPAQUE                     = (0 << Self::BLEND_SHIFT_BITS);                   // ← Values are just sequential within the mask, and can range from 0 to 3
        const BLEND_PREMULTIPLIED_ALPHA        = (1 << Self::BLEND_SHIFT_BITS);                   //
        const BLEND_MULTIPLY                   = (2 << Self::BLEND_SHIFT_BITS);                   // ← We still have room for one more value without adding more bits
        const MSAA_RESERVED_BITS               = Self::MSAA_MASK_BITS << Self::MSAA_SHIFT_BITS;
        const PRIMITIVE_TOPOLOGY_RESERVED_BITS = Self::PRIMITIVE_TOPOLOGY_MASK_BITS << Self::PRIMITIVE_TOPOLOGY_SHIFT_BITS;
=======
        const NONE                              = 0;
        const HDR                               = (1 << 0);
        const TONEMAP_IN_SHADER                 = (1 << 1);
        const DEBAND_DITHER                     = (1 << 2);
        const DEPTH_PREPASS                     = (1 << 3);
        const NORMAL_PREPASS                    = (1 << 4);
        const MOTION_VECTOR_PREPASS            = (1 << 5);
        const ALPHA_MASK                        = (1 << 6);
        const ENVIRONMENT_MAP                   = (1 << 7);
        const DEPTH_CLAMP_ORTHO                 = (1 << 8);
        const BLEND_RESERVED_BITS               = Self::BLEND_MASK_BITS << Self::BLEND_SHIFT_BITS; // ← Bitmask reserving bits for the blend state
        const BLEND_OPAQUE                      = (0 << Self::BLEND_SHIFT_BITS);                   // ← Values are just sequential within the mask, and can range from 0 to 3
        const BLEND_PREMULTIPLIED_ALPHA         = (1 << Self::BLEND_SHIFT_BITS);                   //
        const BLEND_MULTIPLY                    = (2 << Self::BLEND_SHIFT_BITS);                   // ← We still have room for one more value without adding more bits
        const BLEND_ALPHA                       = (3 << Self::BLEND_SHIFT_BITS);
        const MSAA_RESERVED_BITS                = Self::MSAA_MASK_BITS << Self::MSAA_SHIFT_BITS;
        const PRIMITIVE_TOPOLOGY_RESERVED_BITS  = Self::PRIMITIVE_TOPOLOGY_MASK_BITS << Self::PRIMITIVE_TOPOLOGY_SHIFT_BITS;
        const TONEMAP_METHOD_RESERVED_BITS      = Self::TONEMAP_METHOD_MASK_BITS << Self::TONEMAP_METHOD_SHIFT_BITS;
        const TONEMAP_METHOD_NONE               = 0 << Self::TONEMAP_METHOD_SHIFT_BITS;
        const TONEMAP_METHOD_REINHARD           = 1 << Self::TONEMAP_METHOD_SHIFT_BITS;
        const TONEMAP_METHOD_REINHARD_LUMINANCE = 2 << Self::TONEMAP_METHOD_SHIFT_BITS;
        const TONEMAP_METHOD_ACES_FITTED        = 3 << Self::TONEMAP_METHOD_SHIFT_BITS;
        const TONEMAP_METHOD_AGX                = 4 << Self::TONEMAP_METHOD_SHIFT_BITS;
        const TONEMAP_METHOD_SOMEWHAT_BORING_DISPLAY_TRANSFORM = 5 << Self::TONEMAP_METHOD_SHIFT_BITS;
        const TONEMAP_METHOD_TONY_MC_MAPFACE    = 6 << Self::TONEMAP_METHOD_SHIFT_BITS;
        const TONEMAP_METHOD_BLENDER_FILMIC     = 7 << Self::TONEMAP_METHOD_SHIFT_BITS;
>>>>>>> 15b050c6
    }
}

impl MeshPipelineKey {
    const MSAA_MASK_BITS: u32 = 0b111;
    const MSAA_SHIFT_BITS: u32 = 32 - Self::MSAA_MASK_BITS.count_ones();
    const PRIMITIVE_TOPOLOGY_MASK_BITS: u32 = 0b111;
    const PRIMITIVE_TOPOLOGY_SHIFT_BITS: u32 =
        Self::MSAA_SHIFT_BITS - Self::PRIMITIVE_TOPOLOGY_MASK_BITS.count_ones();
    const BLEND_MASK_BITS: u32 = 0b11;
    const BLEND_SHIFT_BITS: u32 =
        Self::PRIMITIVE_TOPOLOGY_SHIFT_BITS - Self::BLEND_MASK_BITS.count_ones();
    const TONEMAP_METHOD_MASK_BITS: u32 = 0b111;
    const TONEMAP_METHOD_SHIFT_BITS: u32 =
        Self::BLEND_SHIFT_BITS - Self::TONEMAP_METHOD_MASK_BITS.count_ones();

    pub fn from_msaa_samples(msaa_samples: u32) -> Self {
        let msaa_bits =
            (msaa_samples.trailing_zeros() & Self::MSAA_MASK_BITS) << Self::MSAA_SHIFT_BITS;
        Self::from_bits(msaa_bits).unwrap()
    }

    pub fn from_hdr(hdr: bool) -> Self {
        if hdr {
            MeshPipelineKey::HDR
        } else {
            MeshPipelineKey::NONE
        }
    }

    pub fn msaa_samples(&self) -> u32 {
        1 << ((self.bits >> Self::MSAA_SHIFT_BITS) & Self::MSAA_MASK_BITS)
    }

    pub fn from_primitive_topology(primitive_topology: PrimitiveTopology) -> Self {
        let primitive_topology_bits = ((primitive_topology as u32)
            & Self::PRIMITIVE_TOPOLOGY_MASK_BITS)
            << Self::PRIMITIVE_TOPOLOGY_SHIFT_BITS;
        Self::from_bits(primitive_topology_bits).unwrap()
    }

    pub fn primitive_topology(&self) -> PrimitiveTopology {
        let primitive_topology_bits =
            (self.bits >> Self::PRIMITIVE_TOPOLOGY_SHIFT_BITS) & Self::PRIMITIVE_TOPOLOGY_MASK_BITS;
        match primitive_topology_bits {
            x if x == PrimitiveTopology::PointList as u32 => PrimitiveTopology::PointList,
            x if x == PrimitiveTopology::LineList as u32 => PrimitiveTopology::LineList,
            x if x == PrimitiveTopology::LineStrip as u32 => PrimitiveTopology::LineStrip,
            x if x == PrimitiveTopology::TriangleList as u32 => PrimitiveTopology::TriangleList,
            x if x == PrimitiveTopology::TriangleStrip as u32 => PrimitiveTopology::TriangleStrip,
            _ => PrimitiveTopology::default(),
        }
    }
}

impl SpecializedMeshPipeline for MeshPipeline {
    type Key = MeshPipelineKey;

    fn specialize(
        &self,
        key: Self::Key,
        layout: &MeshVertexBufferLayout,
    ) -> Result<RenderPipelineDescriptor, SpecializedMeshPipelineError> {
        let mut shader_defs = Vec::new();
        let mut vertex_attributes = Vec::new();

        if layout.contains(Mesh::ATTRIBUTE_POSITION) {
            shader_defs.push("VERTEX_POSITIONS".into());
            vertex_attributes.push(Mesh::ATTRIBUTE_POSITION.at_shader_location(0));
        }

        if layout.contains(Mesh::ATTRIBUTE_NORMAL) {
            shader_defs.push("VERTEX_NORMALS".into());
            vertex_attributes.push(Mesh::ATTRIBUTE_NORMAL.at_shader_location(1));
        }

        shader_defs.push(ShaderDefVal::UInt(
            "MAX_DIRECTIONAL_LIGHTS".to_string(),
            MAX_DIRECTIONAL_LIGHTS as u32,
        ));
        shader_defs.push(ShaderDefVal::UInt(
            "MAX_CASCADES_PER_LIGHT".to_string(),
            MAX_CASCADES_PER_LIGHT as u32,
        ));

        if layout.contains(Mesh::ATTRIBUTE_UV_0) {
            shader_defs.push("VERTEX_UVS".into());
            vertex_attributes.push(Mesh::ATTRIBUTE_UV_0.at_shader_location(2));
        }

        if layout.contains(Mesh::ATTRIBUTE_TANGENT) {
            shader_defs.push("VERTEX_TANGENTS".into());
            vertex_attributes.push(Mesh::ATTRIBUTE_TANGENT.at_shader_location(3));
        }

        if layout.contains(Mesh::ATTRIBUTE_COLOR) {
            shader_defs.push("VERTEX_COLORS".into());
            vertex_attributes.push(Mesh::ATTRIBUTE_COLOR.at_shader_location(4));
        }

        let mut bind_group_layout = match key.msaa_samples() {
            1 => vec![self.view_layout.clone()],
            _ => {
                shader_defs.push("MULTISAMPLED".into());
                vec![self.view_layout_multisampled.clone()]
            }
        };

        if layout.contains(Mesh::ATTRIBUTE_JOINT_INDEX)
            && layout.contains(Mesh::ATTRIBUTE_JOINT_WEIGHT)
        {
            shader_defs.push("SKINNED".into());
            vertex_attributes.push(Mesh::ATTRIBUTE_JOINT_INDEX.at_shader_location(5));
            vertex_attributes.push(Mesh::ATTRIBUTE_JOINT_WEIGHT.at_shader_location(6));
            bind_group_layout.push(self.skinned_mesh_layout.clone());
        } else {
            bind_group_layout.push(self.mesh_layout.clone());
        };

        if key.contains(MeshPipelineKey::SCREEN_SPACE_AMBIENT_OCCLUSION) {
            shader_defs.push("SCREEN_SPACE_AMBIENT_OCCLUSION".into());
        }

        let vertex_buffer_layout = layout.get_layout(&vertex_attributes)?;

        let (label, blend, depth_write_enabled);
        let pass = key.intersection(MeshPipelineKey::BLEND_RESERVED_BITS);
        if pass == MeshPipelineKey::BLEND_ALPHA {
            label = "alpha_blend_mesh_pipeline".into();
            blend = Some(BlendState::ALPHA_BLENDING);
            // For the transparent pass, fragments that are closer will be alpha blended
            // but their depth is not written to the depth buffer
            depth_write_enabled = false;
        } else if pass == MeshPipelineKey::BLEND_PREMULTIPLIED_ALPHA {
            label = "premultiplied_alpha_mesh_pipeline".into();
            blend = Some(BlendState::PREMULTIPLIED_ALPHA_BLENDING);
            shader_defs.push("PREMULTIPLY_ALPHA".into());
            shader_defs.push("BLEND_PREMULTIPLIED_ALPHA".into());
            // For the transparent pass, fragments that are closer will be alpha blended
            // but their depth is not written to the depth buffer
            depth_write_enabled = false;
        } else if pass == MeshPipelineKey::BLEND_MULTIPLY {
            label = "multiply_mesh_pipeline".into();
            blend = Some(BlendState {
                color: BlendComponent {
                    src_factor: BlendFactor::Dst,
                    dst_factor: BlendFactor::OneMinusSrcAlpha,
                    operation: BlendOperation::Add,
                },
                alpha: BlendComponent::OVER,
            });
            shader_defs.push("PREMULTIPLY_ALPHA".into());
            shader_defs.push("BLEND_MULTIPLY".into());
            // For the multiply pass, fragments that are closer will be alpha blended
            // but their depth is not written to the depth buffer
            depth_write_enabled = false;
        } else {
            label = "opaque_mesh_pipeline".into();
            blend = Some(BlendState::REPLACE);
            // For the opaque and alpha mask passes, fragments that are closer will replace
            // the current fragment value in the output and the depth is written to the
            // depth buffer
            depth_write_enabled = true;
        }

        if key.contains(MeshPipelineKey::TONEMAP_IN_SHADER) {
            shader_defs.push("TONEMAP_IN_SHADER".into());

            let method = key.intersection(MeshPipelineKey::TONEMAP_METHOD_RESERVED_BITS);

            if method == MeshPipelineKey::TONEMAP_METHOD_NONE {
                shader_defs.push("TONEMAP_METHOD_NONE".into());
            } else if method == MeshPipelineKey::TONEMAP_METHOD_REINHARD {
                shader_defs.push("TONEMAP_METHOD_REINHARD".into());
            } else if method == MeshPipelineKey::TONEMAP_METHOD_REINHARD_LUMINANCE {
                shader_defs.push("TONEMAP_METHOD_REINHARD_LUMINANCE".into());
            } else if method == MeshPipelineKey::TONEMAP_METHOD_ACES_FITTED {
                shader_defs.push("TONEMAP_METHOD_ACES_FITTED ".into());
            } else if method == MeshPipelineKey::TONEMAP_METHOD_AGX {
                shader_defs.push("TONEMAP_METHOD_AGX".into());
            } else if method == MeshPipelineKey::TONEMAP_METHOD_SOMEWHAT_BORING_DISPLAY_TRANSFORM {
                shader_defs.push("TONEMAP_METHOD_SOMEWHAT_BORING_DISPLAY_TRANSFORM".into());
            } else if method == MeshPipelineKey::TONEMAP_METHOD_BLENDER_FILMIC {
                shader_defs.push("TONEMAP_METHOD_BLENDER_FILMIC".into());
            } else if method == MeshPipelineKey::TONEMAP_METHOD_TONY_MC_MAPFACE {
                shader_defs.push("TONEMAP_METHOD_TONY_MC_MAPFACE".into());
            }

            // Debanding is tied to tonemapping in the shader, cannot run without it.
            if key.contains(MeshPipelineKey::DEBAND_DITHER) {
                shader_defs.push("DEBAND_DITHER".into());
            }
        }

        if key.contains(MeshPipelineKey::ENVIRONMENT_MAP) {
            shader_defs.push("ENVIRONMENT_MAP".into());
        }

        let format = if key.contains(MeshPipelineKey::HDR) {
            ViewTarget::TEXTURE_FORMAT_HDR
        } else {
            TextureFormat::bevy_default()
        };

        Ok(RenderPipelineDescriptor {
            vertex: VertexState {
                shader: MESH_SHADER_HANDLE.typed::<Shader>(),
                entry_point: "vertex".into(),
                shader_defs: shader_defs.clone(),
                buffers: vec![vertex_buffer_layout],
            },
            fragment: Some(FragmentState {
                shader: MESH_SHADER_HANDLE.typed::<Shader>(),
                shader_defs,
                entry_point: "fragment".into(),
                targets: vec![Some(ColorTargetState {
                    format,
                    blend,
                    write_mask: ColorWrites::ALL,
                })],
            }),
            layout: bind_group_layout,
            push_constant_ranges: Vec::new(),
            primitive: PrimitiveState {
                front_face: FrontFace::Ccw,
                cull_mode: Some(Face::Back),
                unclipped_depth: false,
                polygon_mode: PolygonMode::Fill,
                conservative: false,
                topology: key.primitive_topology(),
                strip_index_format: None,
            },
            depth_stencil: Some(DepthStencilState {
                format: TextureFormat::Depth32Float,
                depth_write_enabled,
                depth_compare: CompareFunction::GreaterEqual,
                stencil: StencilState {
                    front: StencilFaceState::IGNORE,
                    back: StencilFaceState::IGNORE,
                    read_mask: 0,
                    write_mask: 0,
                },
                bias: DepthBiasState {
                    constant: 0,
                    slope_scale: 0.0,
                    clamp: 0.0,
                },
            }),
            multisample: MultisampleState {
                count: key.msaa_samples(),
                mask: !0,
                alpha_to_coverage_enabled: false,
            },
            label: Some(label),
        })
    }
}

#[derive(Resource)]
pub struct MeshBindGroup {
    pub normal: BindGroup,
    pub skinned: Option<BindGroup>,
}

pub fn queue_mesh_bind_group(
    mut commands: Commands,
    mesh_pipeline: Res<MeshPipeline>,
    render_device: Res<RenderDevice>,
    mesh_uniforms: Res<ComponentUniforms<MeshUniform>>,
    skinned_mesh_uniform: Res<SkinnedMeshUniform>,
) {
    if let Some(mesh_binding) = mesh_uniforms.uniforms().binding() {
        let mut mesh_bind_group = MeshBindGroup {
            normal: render_device.create_bind_group(&BindGroupDescriptor {
                entries: &[BindGroupEntry {
                    binding: 0,
                    resource: mesh_binding.clone(),
                }],
                label: Some("mesh_bind_group"),
                layout: &mesh_pipeline.mesh_layout,
            }),
            skinned: None,
        };

        if let Some(skinned_joints_buffer) = skinned_mesh_uniform.buffer.buffer() {
            mesh_bind_group.skinned = Some(render_device.create_bind_group(&BindGroupDescriptor {
                entries: &[
                    BindGroupEntry {
                        binding: 0,
                        resource: mesh_binding,
                    },
                    BindGroupEntry {
                        binding: 1,
                        resource: BindingResource::Buffer(BufferBinding {
                            buffer: skinned_joints_buffer,
                            offset: 0,
                            size: Some(NonZeroU64::new(JOINT_BUFFER_SIZE as u64).unwrap()),
                        }),
                    },
                ],
                label: Some("skinned_mesh_bind_group"),
                layout: &mesh_pipeline.skinned_mesh_layout,
            }));
        }
        commands.insert_resource(mesh_bind_group);
    }
}

// NOTE: This is using BufferVec because it is using a trick to allow a fixed-size array
// in a uniform buffer to be used like a variable-sized array by only writing the valid data
// into the buffer, knowing the number of valid items starting from the dynamic offset, and
// ignoring the rest, whether they're valid for other dynamic offsets or not. This trick may
// be supported later in encase, and then we should make use of it.

#[derive(Resource)]
pub struct SkinnedMeshUniform {
    pub buffer: BufferVec<Mat4>,
}

impl Default for SkinnedMeshUniform {
    fn default() -> Self {
        Self {
            buffer: BufferVec::new(BufferUsages::UNIFORM),
        }
    }
}

pub fn prepare_skinned_meshes(
    render_device: Res<RenderDevice>,
    render_queue: Res<RenderQueue>,
    mut skinned_mesh_uniform: ResMut<SkinnedMeshUniform>,
) {
    if skinned_mesh_uniform.buffer.is_empty() {
        return;
    }

    let len = skinned_mesh_uniform.buffer.len();
    skinned_mesh_uniform.buffer.reserve(len, &render_device);
    skinned_mesh_uniform
        .buffer
        .write_buffer(&render_device, &render_queue);
}

#[derive(Component)]
pub struct MeshViewBindGroup {
    pub value: BindGroup,
}

#[allow(clippy::too_many_arguments)]
pub fn queue_mesh_view_bind_groups(
    mut commands: Commands,
    render_device: Res<RenderDevice>,
    mesh_pipeline: Res<MeshPipeline>,
    shadow_samplers: Res<ShadowSamplers>,
    light_meta: Res<LightMeta>,
    global_light_meta: Res<GlobalLightMeta>,
    fog_meta: Res<FogMeta>,
    view_uniforms: Res<ViewUniforms>,
    views: Query<(
        Entity,
        &ViewShadowBindings,
        &ViewClusterBindings,
        Option<&ScreenSpaceAmbientOcclusionTextures>,
        Option<&ViewPrepassTextures>,
        Option<&EnvironmentMapLight>,
        &Tonemapping,
    )>,
    images: Res<RenderAssets<Image>>,
    mut fallback_images: FallbackImagesMsaa,
    mut fallback_depths: FallbackImagesDepth,
    fallback_cubemap: Res<FallbackImageCubemap>,
    msaa: Res<Msaa>,
    globals_buffer: Res<GlobalsBuffer>,
    tonemapping_luts: Res<TonemappingLuts>,
) {
    if let (
        Some(view_binding),
        Some(light_binding),
        Some(point_light_binding),
        Some(globals),
        Some(fog_binding),
    ) = (
        view_uniforms.uniforms.binding(),
        light_meta.view_gpu_lights.binding(),
        global_light_meta.gpu_point_lights.binding(),
        globals_buffer.buffer.binding(),
        fog_meta.gpu_fogs.binding(),
    ) {
        for (
            entity,
            view_shadow_bindings,
            view_cluster_bindings,
            ssao_textures,
            prepass_textures,
            environment_map,
            tonemapping,
        ) in &views
        {
            let layout = if msaa.samples() > 1 {
                &mesh_pipeline.view_layout_multisampled
            } else {
                &mesh_pipeline.view_layout
            };

            let fallback_msaa = &fallback_images
                .image_for_samplecount(msaa.samples())
                .clone()
                .texture_view;
            let fallback_s1 = &fallback_images.image_for_samplecount(1).texture_view;

            let mut entries = vec![
                BindGroupEntry {
                    binding: 0,
                    resource: view_binding.clone(),
                },
                BindGroupEntry {
                    binding: 1,
                    resource: light_binding.clone(),
                },
                BindGroupEntry {
                    binding: 2,
                    resource: BindingResource::TextureView(
                        &view_shadow_bindings.point_light_depth_texture_view,
                    ),
                },
                BindGroupEntry {
                    binding: 3,
                    resource: BindingResource::Sampler(&shadow_samplers.point_light_sampler),
                },
                BindGroupEntry {
                    binding: 4,
                    resource: BindingResource::TextureView(
                        &view_shadow_bindings.directional_light_depth_texture_view,
                    ),
                },
                BindGroupEntry {
                    binding: 5,
                    resource: BindingResource::Sampler(&shadow_samplers.directional_light_sampler),
                },
                BindGroupEntry {
                    binding: 6,
                    resource: point_light_binding.clone(),
                },
                BindGroupEntry {
                    binding: 7,
                    resource: view_cluster_bindings.light_index_lists_binding().unwrap(),
                },
                BindGroupEntry {
                    binding: 8,
                    resource: view_cluster_bindings.offsets_and_counts_binding().unwrap(),
                },
                BindGroupEntry {
                    binding: 9,
                    resource: globals.clone(),
                },
                BindGroupEntry {
                    binding: 10,
                    resource: fog_binding.clone(),
                },
                BindGroupEntry {
                    binding: 11,
                    resource: BindingResource::TextureView(match ssao_textures {
                        Some(ssao_textures) => {
                            &ssao_textures
                                .screen_space_ambient_occlusion_texture
                                .default_view
                        }
                        None => fallback_s1,
                    }),
                },
            ];

            let env_map = environment_map::get_bindings(
                environment_map,
                &images,
                &fallback_cubemap,
                [12, 13, 14],
            );
            entries.extend_from_slice(&env_map);

<<<<<<< HEAD
            // When using WebGL with MSAA, we can't create the fallback textures required by the prepass
            // When using WebGL, and MSAA is disabled, we can't bind the textures either
            if cfg!(not(feature = "webgl")) {
                let depth_view = match prepass_textures.and_then(|x| x.depth.as_ref()) {
                    Some(texture) => &texture.default_view,
                    None => {
                        &fallback_depths
                            .image_for_samplecount(msaa.samples())
                            .texture_view
                    }
                };
                entries.push(BindGroupEntry {
                    binding: 15,
                    resource: BindingResource::TextureView(depth_view),
                });

                let normal_view = match prepass_textures.and_then(|x| x.normal.as_ref()) {
                    Some(texture) => &texture.default_view,
                    None => fallback_msaa,
                };
                entries.push(BindGroupEntry {
                    binding: 16,
                    resource: BindingResource::TextureView(normal_view),
                });

                let velocity_view = match prepass_textures.and_then(|x| x.velocity.as_ref()) {
                    Some(texture) => &texture.default_view,
                    None => fallback_msaa,
                };
                entries.push(BindGroupEntry {
                    binding: 17,
                    resource: BindingResource::TextureView(velocity_view),
                });
=======
            let tonemapping_luts =
                get_lut_bindings(&images, &tonemapping_luts, tonemapping, [14, 15]);
            entries.extend_from_slice(&tonemapping_luts);

            // When using WebGL, we can't have a depth texture with multisampling
            if cfg!(not(feature = "webgl")) || (cfg!(feature = "webgl") && msaa.samples() == 1) {
                entries.extend_from_slice(&prepass::get_bindings(
                    prepass_textures,
                    &mut fallback_images,
                    &mut fallback_depths,
                    &msaa,
                    [16, 17, 18],
                ));
>>>>>>> 15b050c6
            }

            let view_bind_group = render_device.create_bind_group(&BindGroupDescriptor {
                entries: &entries,
                label: Some("mesh_view_bind_group"),
                layout,
            });

            commands.entity(entity).insert(MeshViewBindGroup {
                value: view_bind_group,
            });
        }
    }
}

pub struct SetMeshViewBindGroup<const I: usize>;
impl<P: PhaseItem, const I: usize> RenderCommand<P> for SetMeshViewBindGroup<I> {
    type Param = ();
    type ViewWorldQuery = (
        Read<ViewUniformOffset>,
        Read<ViewLightsUniformOffset>,
        Read<ViewFogUniformOffset>,
        Read<MeshViewBindGroup>,
    );
    type ItemWorldQuery = ();

    #[inline]
    fn render<'w>(
        _item: &P,
        (view_uniform, view_lights, view_fog, mesh_view_bind_group): ROQueryItem<
            'w,
            Self::ViewWorldQuery,
        >,
        _entity: (),
        _: SystemParamItem<'w, '_, Self::Param>,
        pass: &mut TrackedRenderPass<'w>,
    ) -> RenderCommandResult {
        pass.set_bind_group(
            I,
            &mesh_view_bind_group.value,
            &[view_uniform.offset, view_lights.offset, view_fog.offset],
        );

        RenderCommandResult::Success
    }
}

pub struct SetMeshBindGroup<const I: usize>;
impl<P: PhaseItem, const I: usize> RenderCommand<P> for SetMeshBindGroup<I> {
    type Param = SRes<MeshBindGroup>;
    type ViewWorldQuery = ();
    type ItemWorldQuery = (
        Read<DynamicUniformIndex<MeshUniform>>,
        Option<Read<SkinnedMeshJoints>>,
    );
    #[inline]
    fn render<'w>(
        _item: &P,
        _view: (),
        (mesh_index, skinned_mesh_joints): ROQueryItem<'_, Self::ItemWorldQuery>,
        mesh_bind_group: SystemParamItem<'w, '_, Self::Param>,
        pass: &mut TrackedRenderPass<'w>,
    ) -> RenderCommandResult {
        if let Some(joints) = skinned_mesh_joints {
            pass.set_bind_group(
                I,
                mesh_bind_group.into_inner().skinned.as_ref().unwrap(),
                &[mesh_index.index(), joints.index],
            );
        } else {
            pass.set_bind_group(
                I,
                &mesh_bind_group.into_inner().normal,
                &[mesh_index.index()],
            );
        }
        RenderCommandResult::Success
    }
}

pub struct DrawMesh;
impl<P: PhaseItem> RenderCommand<P> for DrawMesh {
    type Param = SRes<RenderAssets<Mesh>>;
    type ViewWorldQuery = ();
    type ItemWorldQuery = Read<Handle<Mesh>>;
    #[inline]
    fn render<'w>(
        _item: &P,
        _view: (),
        mesh_handle: ROQueryItem<'_, Self::ItemWorldQuery>,
        meshes: SystemParamItem<'w, '_, Self::Param>,
        pass: &mut TrackedRenderPass<'w>,
    ) -> RenderCommandResult {
        if let Some(gpu_mesh) = meshes.into_inner().get(mesh_handle) {
            pass.set_vertex_buffer(0, gpu_mesh.vertex_buffer.slice(..));
            match &gpu_mesh.buffer_info {
                GpuBufferInfo::Indexed {
                    buffer,
                    index_format,
                    count,
                } => {
                    pass.set_index_buffer(buffer.slice(..), 0, *index_format);
                    pass.draw_indexed(0..*count, 0, 0..1);
                }
                GpuBufferInfo::NonIndexed { vertex_count } => {
                    pass.draw(0..*vertex_count, 0..1);
                }
            }
            RenderCommandResult::Success
        } else {
            RenderCommandResult::Failure
        }
    }
}

#[cfg(test)]
mod tests {
    use super::MeshPipelineKey;
    #[test]
    fn mesh_key_msaa_samples() {
        for i in [1, 2, 4, 8, 16, 32, 64, 128] {
            assert_eq!(MeshPipelineKey::from_msaa_samples(i).msaa_samples(), i);
        }
    }
}<|MERGE_RESOLUTION|>--- conflicted
+++ resolved
@@ -1,15 +1,9 @@
 use crate::{
     environment_map, prepass, EnvironmentMapLight, FogMeta, GlobalLightMeta, GpuFog, GpuLights,
     GpuPointLights, LightMeta, NotShadowCaster, NotShadowReceiver, PreviousGlobalTransform,
-<<<<<<< HEAD
-    ScreenSpaceAmbientOcclusionTextures, ShadowPipeline, ViewClusterBindings, ViewFogUniformOffset,
+    ScreenSpaceAmbientOcclusionTextures, ShadowSamplers, ViewClusterBindings, ViewFogUniformOffset,
     ViewLightsUniformOffset, ViewShadowBindings, CLUSTERED_FORWARD_STORAGE_BUFFER_COUNT,
     MAX_CASCADES_PER_LIGHT, MAX_DIRECTIONAL_LIGHTS,
-=======
-    ShadowSamplers, ViewClusterBindings, ViewFogUniformOffset, ViewLightsUniformOffset,
-    ViewShadowBindings, CLUSTERED_FORWARD_STORAGE_BUFFER_COUNT, MAX_CASCADES_PER_LIGHT,
-    MAX_DIRECTIONAL_LIGHTS,
->>>>>>> 15b050c6
 };
 use bevy_app::{IntoSystemAppConfigs, Plugin};
 use bevy_asset::{load_internal_asset, Assets, Handle, HandleUntyped};
@@ -447,52 +441,15 @@
                 environment_map::get_bind_group_layout_entries([12, 13, 14]);
             entries.extend_from_slice(&environment_map_entries);
 
-<<<<<<< HEAD
-            if cfg!(not(feature = "webgl")) {
-                // Depth texture
-                entries.push(BindGroupLayoutEntry {
-                    binding: 15,
-                    visibility: ShaderStages::FRAGMENT,
-                    ty: BindingType::Texture {
-                        multisampled,
-                        sample_type: TextureSampleType::Depth,
-                        view_dimension: TextureViewDimension::D2,
-                    },
-                    count: None,
-                });
-                // Normal texture
-                entries.push(BindGroupLayoutEntry {
-                    binding: 16,
-                    visibility: ShaderStages::FRAGMENT,
-                    ty: BindingType::Texture {
-                        multisampled,
-                        sample_type: TextureSampleType::Float { filterable: true },
-                        view_dimension: TextureViewDimension::D2,
-                    },
-                    count: None,
-                });
-                // Velocity texture
-                entries.push(BindGroupLayoutEntry {
-                    binding: 17,
-                    visibility: ShaderStages::FRAGMENT,
-                    ty: BindingType::Texture {
-                        multisampled,
-                        sample_type: TextureSampleType::Float { filterable: true },
-                        view_dimension: TextureViewDimension::D2,
-                    },
-                    count: None,
-                });
-=======
             // Tonemapping
-            let tonemapping_lut_entries = get_lut_bind_group_layout_entries([14, 15]);
+            let tonemapping_lut_entries = get_lut_bind_group_layout_entries([15, 16]);
             entries.extend_from_slice(&tonemapping_lut_entries);
 
             if cfg!(not(feature = "webgl")) || (cfg!(feature = "webgl") && !multisampled) {
                 entries.extend_from_slice(&prepass::get_bind_group_layout_entries(
-                    [16, 17, 18],
+                    [17, 18, 19],
                     multisampled,
                 ));
->>>>>>> 15b050c6
             }
 
             entries
@@ -622,34 +579,17 @@
     // NOTE: Apparently quadro drivers support up to 64x MSAA.
     /// MSAA uses the highest 3 bits for the MSAA log2(sample count) to support up to 128x MSAA.
     pub struct MeshPipelineKey: u32 {
-<<<<<<< HEAD
-        const NONE                             = 0;
-        const HDR                              = (1 << 0);
-        const TONEMAP_IN_SHADER                = (1 << 1);
-        const DEBAND_DITHER                    = (1 << 2);
-        const DEPTH_PREPASS                    = (1 << 3);
-        const NORMAL_PREPASS                   = (1 << 4);
-        const VELOCITY_PREPASS                 = (1 << 5);
-        const ALPHA_MASK                       = (1 << 6);
-        const ENVIRONMENT_MAP                  = (1 << 7);
-        const SCREEN_SPACE_AMBIENT_OCCLUSION   = (1 << 8);
-        const BLEND_RESERVED_BITS              = Self::BLEND_MASK_BITS << Self::BLEND_SHIFT_BITS; // ← Bitmask reserving bits for the blend state
-        const BLEND_OPAQUE                     = (0 << Self::BLEND_SHIFT_BITS);                   // ← Values are just sequential within the mask, and can range from 0 to 3
-        const BLEND_PREMULTIPLIED_ALPHA        = (1 << Self::BLEND_SHIFT_BITS);                   //
-        const BLEND_MULTIPLY                   = (2 << Self::BLEND_SHIFT_BITS);                   // ← We still have room for one more value without adding more bits
-        const MSAA_RESERVED_BITS               = Self::MSAA_MASK_BITS << Self::MSAA_SHIFT_BITS;
-        const PRIMITIVE_TOPOLOGY_RESERVED_BITS = Self::PRIMITIVE_TOPOLOGY_MASK_BITS << Self::PRIMITIVE_TOPOLOGY_SHIFT_BITS;
-=======
         const NONE                              = 0;
         const HDR                               = (1 << 0);
         const TONEMAP_IN_SHADER                 = (1 << 1);
         const DEBAND_DITHER                     = (1 << 2);
         const DEPTH_PREPASS                     = (1 << 3);
         const NORMAL_PREPASS                    = (1 << 4);
-        const MOTION_VECTOR_PREPASS            = (1 << 5);
+        const MOTION_VECTOR_PREPASS             = (1 << 5);
         const ALPHA_MASK                        = (1 << 6);
         const ENVIRONMENT_MAP                   = (1 << 7);
-        const DEPTH_CLAMP_ORTHO                 = (1 << 8);
+        const SCREEN_SPACE_AMBIENT_OCCLUSION    = (1 << 8);
+        const DEPTH_CLAMP_ORTHO                 = (1 << 9);
         const BLEND_RESERVED_BITS               = Self::BLEND_MASK_BITS << Self::BLEND_SHIFT_BITS; // ← Bitmask reserving bits for the blend state
         const BLEND_OPAQUE                      = (0 << Self::BLEND_SHIFT_BITS);                   // ← Values are just sequential within the mask, and can range from 0 to 3
         const BLEND_PREMULTIPLIED_ALPHA         = (1 << Self::BLEND_SHIFT_BITS);                   //
@@ -666,7 +606,6 @@
         const TONEMAP_METHOD_SOMEWHAT_BORING_DISPLAY_TRANSFORM = 5 << Self::TONEMAP_METHOD_SHIFT_BITS;
         const TONEMAP_METHOD_TONY_MC_MAPFACE    = 6 << Self::TONEMAP_METHOD_SHIFT_BITS;
         const TONEMAP_METHOD_BLENDER_FILMIC     = 7 << Self::TONEMAP_METHOD_SHIFT_BITS;
->>>>>>> 15b050c6
     }
 }
 
@@ -1065,18 +1004,17 @@
             tonemapping,
         ) in &views
         {
+            let fallback_ssao = fallback_images
+                .image_for_samplecount(1)
+                .texture_view
+                .clone();
+
             let layout = if msaa.samples() > 1 {
                 &mesh_pipeline.view_layout_multisampled
             } else {
                 &mesh_pipeline.view_layout
             };
 
-            let fallback_msaa = &fallback_images
-                .image_for_samplecount(msaa.samples())
-                .clone()
-                .texture_view;
-            let fallback_s1 = &fallback_images.image_for_samplecount(1).texture_view;
-
             let mut entries = vec![
                 BindGroupEntry {
                     binding: 0,
@@ -1128,14 +1066,11 @@
                 },
                 BindGroupEntry {
                     binding: 11,
-                    resource: BindingResource::TextureView(match ssao_textures {
-                        Some(ssao_textures) => {
-                            &ssao_textures
-                                .screen_space_ambient_occlusion_texture
-                                .default_view
-                        }
-                        None => fallback_s1,
-                    }),
+                    resource: BindingResource::TextureView(
+                        ssao_textures
+                            .map(|t| &t.screen_space_ambient_occlusion_texture.default_view)
+                            .unwrap_or(&fallback_ssao),
+                    ),
                 },
             ];
 
@@ -1147,43 +1082,8 @@
             );
             entries.extend_from_slice(&env_map);
 
-<<<<<<< HEAD
-            // When using WebGL with MSAA, we can't create the fallback textures required by the prepass
-            // When using WebGL, and MSAA is disabled, we can't bind the textures either
-            if cfg!(not(feature = "webgl")) {
-                let depth_view = match prepass_textures.and_then(|x| x.depth.as_ref()) {
-                    Some(texture) => &texture.default_view,
-                    None => {
-                        &fallback_depths
-                            .image_for_samplecount(msaa.samples())
-                            .texture_view
-                    }
-                };
-                entries.push(BindGroupEntry {
-                    binding: 15,
-                    resource: BindingResource::TextureView(depth_view),
-                });
-
-                let normal_view = match prepass_textures.and_then(|x| x.normal.as_ref()) {
-                    Some(texture) => &texture.default_view,
-                    None => fallback_msaa,
-                };
-                entries.push(BindGroupEntry {
-                    binding: 16,
-                    resource: BindingResource::TextureView(normal_view),
-                });
-
-                let velocity_view = match prepass_textures.and_then(|x| x.velocity.as_ref()) {
-                    Some(texture) => &texture.default_view,
-                    None => fallback_msaa,
-                };
-                entries.push(BindGroupEntry {
-                    binding: 17,
-                    resource: BindingResource::TextureView(velocity_view),
-                });
-=======
             let tonemapping_luts =
-                get_lut_bindings(&images, &tonemapping_luts, tonemapping, [14, 15]);
+                get_lut_bindings(&images, &tonemapping_luts, tonemapping, [15, 16]);
             entries.extend_from_slice(&tonemapping_luts);
 
             // When using WebGL, we can't have a depth texture with multisampling
@@ -1193,9 +1093,8 @@
                     &mut fallback_images,
                     &mut fallback_depths,
                     &msaa,
-                    [16, 17, 18],
+                    [17, 18, 19],
                 ));
->>>>>>> 15b050c6
             }
 
             let view_bind_group = render_device.create_bind_group(&BindGroupDescriptor {
