#define_import_path bevy_pbr::shadows

<<<<<<< HEAD
#import bevy_pbr::shadow_sampling
=======
const flip_z: vec3<f32> = vec3<f32>(1.0, 1.0, -1.0);
>>>>>>> d4803b13

fn fetch_point_shadow(light_id: u32, frag_position: vec4<f32>, surface_normal: vec3<f32>) -> f32 {
    let light = &point_lights.data[light_id];

    // because the shadow maps align with the axes and the frustum planes are at 45 degrees
    // we can get the worldspace depth by taking the largest absolute axis
    let surface_to_light = (*light).position_radius.xyz - frag_position.xyz;
    let surface_to_light_abs = abs(surface_to_light);
    let distance_to_light = max(surface_to_light_abs.x, max(surface_to_light_abs.y, surface_to_light_abs.z));

    // The normal bias here is already scaled by the texel size at 1 world unit from the light.
    // The texel size increases proportionally with distance from the light so multiplying by
    // distance to light scales the normal bias to the texel size at the fragment distance.
    let normal_offset = (*light).shadow_normal_bias * distance_to_light * surface_normal.xyz;
    let depth_offset = (*light).shadow_depth_bias * normalize(surface_to_light.xyz);
    let offset_position = frag_position.xyz + normal_offset + depth_offset;

    // similar largest-absolute-axis trick as above, but now with the offset fragment position
    let frag_ls = offset_position.xyz - (*light).position_radius.xyz ;
    let abs_position_ls = abs(frag_ls);
    let major_axis_magnitude = max(abs_position_ls.x, max(abs_position_ls.y, abs_position_ls.z));

    // NOTE: These simplifications come from multiplying:
    // projection * vec4(0, 0, -major_axis_magnitude, 1.0)
    // and keeping only the terms that have any impact on the depth.
    // Projection-agnostic approach:
    let zw = -major_axis_magnitude * (*light).light_custom_data.xy + (*light).light_custom_data.zw;
    let depth = zw.x / zw.y;

    // Do the lookup, using HW PCF and comparison. Cubemaps assume a left-handed coordinate space,
    // so we have to flip the z-axis when sampling.
    // NOTE: Due to the non-uniform control flow above, we must use the Level variant of
    // textureSampleCompare to avoid undefined behaviour due to some of the fragments in
    // a quad (2x2 fragments) being processed not being sampled, and this messing with
    // mip-mapping functionality. The shadow maps have no mipmaps so Level just samples
    // from LOD 0.
#ifdef NO_ARRAY_TEXTURES_SUPPORT
    return textureSampleCompare(point_shadow_textures, point_shadow_textures_sampler, frag_ls * flip_z, depth);
#else
    return textureSampleCompareLevel(point_shadow_textures, point_shadow_textures_sampler, frag_ls * flip_z, i32(light_id), depth);
#endif
}

fn fetch_spot_shadow(light_id: u32, frag_position: vec4<f32>, surface_normal: vec3<f32>) -> f32 {
    let light = &point_lights.data[light_id];

    let surface_to_light = (*light).position_radius.xyz - frag_position.xyz;

    // construct the light view matrix
    var spot_dir = vec3<f32>((*light).light_custom_data.x, 0.0, (*light).light_custom_data.y);
    // reconstruct spot dir from x/z and y-direction flag
    spot_dir.y = sqrt(max(0.0, 1.0 - spot_dir.x * spot_dir.x - spot_dir.z * spot_dir.z));
    if (((*light).flags & POINT_LIGHT_FLAGS_SPOT_LIGHT_Y_NEGATIVE) != 0u) {
        spot_dir.y = -spot_dir.y;
    }

    // view matrix z_axis is the reverse of transform.forward()
    let fwd = -spot_dir;
    let distance_to_light = dot(fwd, surface_to_light);
    let offset_position =
        -surface_to_light
        + ((*light).shadow_depth_bias * normalize(surface_to_light))
        + (surface_normal.xyz * (*light).shadow_normal_bias) * distance_to_light;

    // the construction of the up and right vectors needs to precisely mirror the code
    // in render/light.rs:spot_light_view_matrix
    var sign = -1.0;
    if (fwd.z >= 0.0) {
        sign = 1.0;
    }
    let a = -1.0 / (fwd.z + sign);
    let b = fwd.x * fwd.y * a;
    let up_dir = vec3<f32>(1.0 + sign * fwd.x * fwd.x * a, sign * b, -sign * fwd.x);
    let right_dir = vec3<f32>(-b, -sign - fwd.y * fwd.y * a, fwd.y);
    let light_inv_rot = mat3x3<f32>(right_dir, up_dir, fwd);

    // because the matrix is a pure rotation matrix, the inverse is just the transpose, and to calculate
    // the product of the transpose with a vector we can just post-multiply instead of pre-multiplying.
    // this allows us to keep the matrix construction code identical between CPU and GPU.
    let projected_position = offset_position * light_inv_rot;

    // divide xy by perspective matrix "f" and by -projected.z (projected.z is -projection matrix's w)
    // to get ndc coordinates
    let f_div_minus_z = 1.0 / ((*light).spot_light_tan_angle * -projected_position.z);
    let shadow_xy_ndc = projected_position.xy * f_div_minus_z;
    // convert to uv coordinates
    let shadow_uv = shadow_xy_ndc * vec2<f32>(0.5, -0.5) + vec2<f32>(0.5, 0.5);

    // 0.1 must match POINT_LIGHT_NEAR_Z
    let depth = 0.1 / -projected_position.z;

    return sample_cascade(shadow_uv, depth, i32(light_id) + lights.spot_light_shadowmap_offset);
}

fn get_cascade_index(light_id: u32, view_z: f32) -> u32 {
    let light = &lights.directional_lights[light_id];

    for (var i: u32 = 0u; i < (*light).num_cascades; i = i + 1u) {
        if (-view_z < (*light).cascades[i].far_bound) {
            return i;
        }
    }
    return (*light).num_cascades;
}

fn fetch_directional_shadow(light_id: u32, frag_position: vec4<f32>, surface_normal: vec3<f32>, view_z: f32) -> f32 {
    let light = &lights.directional_lights[light_id];
    let cascade_index = get_cascade_index(light_id, view_z);

    if (cascade_index >= (*light).num_cascades) {
        return 1.0;
    }

    var shadow = sample_directional_cascade(light_id, cascade_index, frag_position, surface_normal);

    // Blend with the next cascade, if there is one.
    let next_cascade_index = cascade_index + 1u;
    if (next_cascade_index < (*light).num_cascades) {
        let this_far_bound = (*light).cascades[cascade_index].far_bound;
        let next_near_bound = (1.0 - (*light).cascades_overlap_proportion) * this_far_bound;
        if (-view_z >= next_near_bound) {
            let next_shadow = sample_directional_cascade(light_id, next_cascade_index, frag_position, surface_normal);
            shadow = mix(shadow, next_shadow, (-view_z - next_near_bound) / (this_far_bound - next_near_bound));
        }
    }
    return shadow;
}

fn cascade_debug_visualization(
    output_color: vec3<f32>,
    light_id: u32,
    view_z: f32,
) -> vec3<f32> {
    let overlay_alpha = 0.95;
    let cascade_index = get_cascade_index(light_id, view_z);
    let cascade_color = hsv2rgb(f32(cascade_index) / f32(#{MAX_CASCADES_PER_LIGHT}u + 1u), 1.0, 0.5);
    return vec3<f32>(
        (1.0 - overlay_alpha) * output_color.rgb + overlay_alpha * cascade_color
    );
}<|MERGE_RESOLUTION|>--- conflicted
+++ resolved
@@ -1,10 +1,8 @@
 #define_import_path bevy_pbr::shadows
 
-<<<<<<< HEAD
 #import bevy_pbr::shadow_sampling
-=======
+
 const flip_z: vec3<f32> = vec3<f32>(1.0, 1.0, -1.0);
->>>>>>> d4803b13
 
 fn fetch_point_shadow(light_id: u32, frag_position: vec4<f32>, surface_normal: vec3<f32>) -> f32 {
     let light = &point_lights.data[light_id];
