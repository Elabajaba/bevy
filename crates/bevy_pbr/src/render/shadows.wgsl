--- conflicted
+++ resolved
@@ -1,13 +1,10 @@
 #define_import_path bevy_pbr::shadows
 
-<<<<<<< HEAD
-#import bevy_pbr::shadow_sampling
-
-=======
 #import bevy_pbr::mesh_view_types  POINT_LIGHT_FLAGS_SPOT_LIGHT_Y_NEGATIVE
 #import bevy_pbr::mesh_view_bindings as view_bindings
 #import bevy_pbr::utils  hsv2rgb
->>>>>>> a30da000
+#import bevy_pbr::shadow_sampling sample_shadow_map, sample_directional_cascade
+
 const flip_z: vec3<f32> = vec3<f32>(1.0, 1.0, -1.0);
 
 fn fetch_point_shadow(light_id: u32, frag_position: vec4<f32>, surface_normal: vec3<f32>) -> f32 {
@@ -100,17 +97,7 @@
     // 0.1 must match POINT_LIGHT_NEAR_Z
     let depth = 0.1 / -projected_position.z;
 
-<<<<<<< HEAD
-    return sample_shadow_map(shadow_uv, depth, i32(light_id) + lights.spot_light_shadowmap_offset);
-=======
-    #ifdef NO_ARRAY_TEXTURES_SUPPORT
-        return textureSampleCompare(view_bindings::directional_shadow_textures, view_bindings::directional_shadow_textures_sampler,
-            shadow_uv, depth);
-    #else
-        return textureSampleCompareLevel(view_bindings::directional_shadow_textures, view_bindings::directional_shadow_textures_sampler,
-            shadow_uv, i32(light_id) + view_bindings::lights.spot_light_shadowmap_offset, depth);
-    #endif
->>>>>>> a30da000
+    return sample_shadow_map(shadow_uv, depth, i32(light_id) + view_bindings::lights.spot_light_shadowmap_offset);
 }
 
 fn get_cascade_index(light_id: u32, view_z: f32) -> u32 {
@@ -124,56 +111,6 @@
     return (*light).num_cascades;
 }
 
-<<<<<<< HEAD
-=======
-fn sample_cascade(light_id: u32, cascade_index: u32, frag_position: vec4<f32>, surface_normal: vec3<f32>) -> f32 {
-    let light = &view_bindings::lights.directional_lights[light_id];
-    let cascade = &(*light).cascades[cascade_index];
-
-    // The normal bias is scaled to the texel size.
-    let normal_offset = (*light).shadow_normal_bias * (*cascade).texel_size * surface_normal.xyz;
-    let depth_offset = (*light).shadow_depth_bias * (*light).direction_to_light.xyz;
-    let offset_position = vec4<f32>(frag_position.xyz + normal_offset + depth_offset, frag_position.w);
-
-    let offset_position_clip = (*cascade).view_projection * offset_position;
-    if (offset_position_clip.w <= 0.0) {
-        return 1.0;
-    }
-    let offset_position_ndc = offset_position_clip.xyz / offset_position_clip.w;
-    // No shadow outside the orthographic projection volume
-    if (any(offset_position_ndc.xy < vec2<f32>(-1.0)) || offset_position_ndc.z < 0.0
-            || any(offset_position_ndc > vec3<f32>(1.0))) {
-        return 1.0;
-    }
-
-    // compute texture coordinates for shadow lookup, compensating for the Y-flip difference
-    // between the NDC and texture coordinates
-    let flip_correction = vec2<f32>(0.5, -0.5);
-    let light_local = offset_position_ndc.xy * flip_correction + vec2<f32>(0.5, 0.5);
-
-    let depth = offset_position_ndc.z;
-    // do the lookup, using HW PCF and comparison
-    // NOTE: Due to non-uniform control flow above, we must use the level variant of the texture
-    // sampler to avoid use of implicit derivatives causing possible undefined behavior.
-#ifdef NO_ARRAY_TEXTURES_SUPPORT
-    return textureSampleCompareLevel(
-        view_bindings::directional_shadow_textures,
-        view_bindings::directional_shadow_textures_sampler,
-        light_local,
-        depth
-    );
-#else
-    return textureSampleCompareLevel(
-        view_bindings::directional_shadow_textures,
-        view_bindings::directional_shadow_textures_sampler,
-        light_local,
-        i32((*light).depth_texture_base_index + cascade_index),
-        depth
-    );
-#endif
-}
-
->>>>>>> a30da000
 fn fetch_directional_shadow(light_id: u32, frag_position: vec4<f32>, surface_normal: vec3<f32>, view_z: f32) -> f32 {
     let light = &view_bindings::lights.directional_lights[light_id];
     let cascade_index = get_cascade_index(light_id, view_z);
