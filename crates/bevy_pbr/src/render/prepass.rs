--- conflicted
+++ resolved
@@ -4,8 +4,8 @@
 use bevy_core_pipeline::{
     prelude::Camera3d,
     prepass::{
-        AlphaMask3dPrepass, DepthPrepass, NormalPrepass, Opaque3dPrepass, ViewPrepassTextures,
-        DEPTH_PREPASS_FORMAT, NORMAL_PREPASS_FORMAT,
+        AlphaMask3dPrepass, DepthPrepass, NormalPrepass, Opaque3dPrepass, VelocityPrepass,
+        ViewPrepassTextures, DEPTH_PREPASS_FORMAT, NORMAL_PREPASS_FORMAT,
     },
 };
 use bevy_ecs::{
@@ -93,11 +93,7 @@
         let Ok(render_app) = app.get_sub_app_mut(RenderApp) else { return };
 
         render_app
-<<<<<<< HEAD
-            .add_system_to_stage(RenderStage::Extract, extract_camera_prepass_components)
-=======
             .add_system_to_stage(RenderStage::Extract, extract_camera_prepass_phase)
->>>>>>> 722b5802
             .add_system_to_stage(RenderStage::Prepare, prepare_prepass_textures)
             .add_system_to_stage(
                 RenderStage::Prepare,
@@ -395,49 +391,51 @@
     }
 }
 
-<<<<<<< HEAD
-pub fn extract_camera_prepass_components(
-=======
-// Extract the render phases for the prepass
 pub fn extract_camera_prepass_phase(
->>>>>>> 722b5802
     mut commands: Commands,
     cameras_3d: Extract<
         Query<
             (
                 Entity,
                 &Camera,
-<<<<<<< HEAD
-                &PrepassSettings,
-                Option<&PreviousViewProjection>,
-=======
                 Option<&DepthPrepass>,
                 Option<&NormalPrepass>,
->>>>>>> 722b5802
+                Option<&VelocityPrepass>,
+                Option<&PreviousViewProjection>,
             ),
             With<Camera3d>,
         >,
     >,
 ) {
-<<<<<<< HEAD
-    for (entity, camera, prepass_settings, maybe_previous_view_proj) in cameras_3d.iter() {
-        if camera.is_active {
-            let mut commands = commands.get_or_spawn(entity);
-
-            commands.insert((
-=======
-    for (entity, camera, depth_prepass, normal_prepass) in cameras_3d.iter() {
+    for (
+        entity,
+        camera,
+        depth_prepass,
+        normal_prepass,
+        velocity_prepass,
+        maybe_previous_view_proj,
+    ) in cameras_3d.iter()
+    {
         if camera.is_active {
             let mut entity = commands.get_or_spawn(entity);
+
             entity.insert((
->>>>>>> 722b5802
                 RenderPhase::<Opaque3dPrepass>::default(),
                 RenderPhase::<AlphaMask3dPrepass>::default(),
             ));
-<<<<<<< HEAD
+
+            if depth_prepass.is_some() {
+                entity.insert(DepthPrepass);
+            }
+            if normal_prepass.is_some() {
+                entity.insert(NormalPrepass);
+            }
+            if velocity_prepass.is_some() {
+                entity.insert(VelocityPrepass);
+            }
 
             if let Some(previous_view) = maybe_previous_view_proj {
-                commands.insert(previous_view.clone());
+                entity.insert(previous_view.clone());
             }
         }
     }
@@ -481,19 +479,7 @@
         .write_buffer(&render_device, &render_queue);
 }
 
-=======
-            if depth_prepass.is_some() {
-                entity.insert(DepthPrepass);
-            }
-            if normal_prepass.is_some() {
-                entity.insert(NormalPrepass);
-            }
-        }
-    }
-}
-
 // Prepares the textures used by the prepass
->>>>>>> 722b5802
 pub fn prepare_prepass_textures(
     mut commands: Commands,
     mut texture_cache: ResMut<TextureCache>,
@@ -506,6 +492,7 @@
             &ExtractedCamera,
             Option<&DepthPrepass>,
             Option<&NormalPrepass>,
+            Option<&VelocityPrepass>,
         ),
         (
             With<RenderPhase<Opaque3dPrepass>>,
@@ -516,13 +503,7 @@
     let mut depth_1_textures = HashMap::default();
     let mut depth_2_textures = HashMap::default();
     let mut normal_textures = HashMap::default();
-<<<<<<< HEAD
-    let mut velocity_1_textures = HashMap::default();
-    let mut velocity_2_textures = HashMap::default();
     for (entity, camera, prepass_settings) in &views_3d {
-=======
-    for (entity, camera, depth_prepass, normal_prepass) in &views_3d {
->>>>>>> 722b5802
         let Some(physical_target_size) = camera.physical_target_size else {
             continue;
         };
@@ -533,35 +514,8 @@
             height: physical_target_size.y,
         };
 
-<<<<<<< HEAD
-        let cached_depth_1_texture = prepass_settings.depth.enabled().then(|| {
-            depth_1_textures
-=======
-        let cached_depth_texture = depth_prepass.is_some().then(|| {
+        let cached_depth_texture = prepass_settings.depth_enabled.then(|| {
             depth_textures
->>>>>>> 722b5802
-                .entry(camera.target.clone())
-                .or_insert_with(|| {
-                    let descriptor = TextureDescriptor {
-                        label: Some("prepass_depth_1_texture"),
-                        size,
-                        mip_level_count: 1,
-                        sample_count: msaa.samples,
-                        dimension: TextureDimension::D2,
-<<<<<<< HEAD
-                        format: TextureFormat::Depth32Float,
-                        usage: TextureUsages::COPY_SRC
-                            | TextureUsages::COPY_DST
-                            | TextureUsages::RENDER_ATTACHMENT
-                            | TextureUsages::TEXTURE_BINDING,
-                    };
-                    texture_cache.get(&render_device, descriptor)
-                })
-                .clone()
-        });
-
-        let cached_depth_2_texture = prepass_settings.depth.enabled_with_history().then(|| {
-            depth_2_textures
                 .entry(camera.target.clone())
                 .or_insert_with(|| {
                     let descriptor = TextureDescriptor {
@@ -571,12 +525,7 @@
                         sample_count: msaa.samples,
                         dimension: TextureDimension::D2,
                         format: TextureFormat::Depth32Float,
-                        usage: TextureUsages::COPY_SRC
-                            | TextureUsages::COPY_DST
-=======
-                        format: DEPTH_PREPASS_FORMAT,
                         usage: TextureUsages::COPY_DST
->>>>>>> 722b5802
                             | TextureUsages::RENDER_ATTACHMENT
                             | TextureUsages::TEXTURE_BINDING,
                     };
@@ -726,6 +675,7 @@
         &mut RenderPhase<AlphaMask3dPrepass>,
         Option<&DepthPrepass>,
         Option<&NormalPrepass>,
+        Option<&VelocityPrepass>,
     )>,
 ) where
     M::Data: PartialEq + Eq + Hash + Clone,
@@ -745,6 +695,7 @@
         mut alpha_mask_phase,
         depth_prepass,
         normal_prepass,
+        velocity_prepass,
     ) in &mut views
     {
         let mut view_key = MeshPipelineKey::from_msaa_samples(msaa.samples);
@@ -754,9 +705,11 @@
         if normal_prepass.is_some() {
             view_key |= MeshPipelineKey::PREPASS_NORMALS;
         }
-        if prepass_settings.velocity.enabled() {
+        if velocity_prepass.is_some() {
             view_key |= MeshPipelineKey::PREPASS_VELOCITIES;
         }
+
+        let rangefinder = view.rangefinder3d();
 
         let rangefinder = view.rangefinder3d();
 
