use crate::{
    render, AlphaMode, DrawMesh, DrawPrepass, EnvironmentMapLight, MeshPipeline, MeshPipelineKey,
<<<<<<< HEAD
    MeshUniform, PrepassPipelinePlugin, PrepassPlugin, RenderLightSystems, SetMeshBindGroup,
    SetMeshViewBindGroup, Shadow, ShadowFilteringMethod,
=======
    MeshUniform, PrepassPipelinePlugin, PrepassPlugin, RenderLightSystems,
    ScreenSpaceAmbientOcclusionSettings, SetMeshBindGroup, SetMeshViewBindGroup, Shadow,
>>>>>>> 08962f1e
};
use bevy_app::{App, Plugin};
use bevy_asset::{AddAsset, AssetEvent, AssetServer, Assets, Handle};
use bevy_core_pipeline::{
    core_3d::{AlphaMask3d, Opaque3d, Transparent3d},
    experimental::taa::TemporalAntiAliasSettings,
    prepass::NormalPrepass,
    tonemapping::{DebandDither, Tonemapping},
};
use bevy_derive::{Deref, DerefMut};
use bevy_ecs::{
    prelude::*,
    system::{
        lifetimeless::{Read, SRes},
        SystemParamItem,
    },
};
use bevy_reflect::{TypePath, TypeUuid};
use bevy_render::{
    extract_component::ExtractComponentPlugin,
    mesh::{Mesh, MeshVertexBufferLayout},
    prelude::Image,
    render_asset::{PrepareAssetSet, RenderAssets},
    render_phase::{
        AddRenderCommand, DrawFunctions, PhaseItem, RenderCommand, RenderCommandResult,
        RenderPhase, SetItemPipeline, TrackedRenderPass,
    },
    render_resource::{
        AsBindGroup, AsBindGroupError, BindGroup, BindGroupLayout, OwnedBindingResource,
        PipelineCache, RenderPipelineDescriptor, Shader, ShaderRef, SpecializedMeshPipeline,
        SpecializedMeshPipelineError, SpecializedMeshPipelines,
    },
    renderer::RenderDevice,
    texture::FallbackImage,
    view::{ExtractedView, Msaa, VisibleEntities},
    Extract, ExtractSchedule, Render, RenderApp, RenderSet,
};
use bevy_utils::{tracing::error, HashMap, HashSet};
use std::hash::Hash;
use std::marker::PhantomData;

/// Materials are used alongside [`MaterialPlugin`] and [`MaterialMeshBundle`](crate::MaterialMeshBundle)
/// to spawn entities that are rendered with a specific [`Material`] type. They serve as an easy to use high level
/// way to render [`Mesh`] entities with custom shader logic.
///
/// Materials must implement [`AsBindGroup`] to define how data will be transferred to the GPU and bound in shaders.
/// [`AsBindGroup`] can be derived, which makes generating bindings straightforward. See the [`AsBindGroup`] docs for details.
///
/// Materials must also implement [`TypeUuid`] so they can be treated as an [`Asset`](bevy_asset::Asset).
///
/// # Example
///
/// Here is a simple Material implementation. The [`AsBindGroup`] derive has many features. To see what else is available,
/// check out the [`AsBindGroup`] documentation.
/// ```
/// # use bevy_pbr::{Material, MaterialMeshBundle};
/// # use bevy_ecs::prelude::*;
/// # use bevy_reflect::{TypeUuid, TypePath};
/// # use bevy_render::{render_resource::{AsBindGroup, ShaderRef}, texture::Image, color::Color};
/// # use bevy_asset::{Handle, AssetServer, Assets};
///
/// #[derive(AsBindGroup, TypeUuid, TypePath, Debug, Clone)]
/// #[uuid = "f690fdae-d598-45ab-8225-97e2a3f056e0"]
/// pub struct CustomMaterial {
///     // Uniform bindings must implement `ShaderType`, which will be used to convert the value to
///     // its shader-compatible equivalent. Most core math types already implement `ShaderType`.
///     #[uniform(0)]
///     color: Color,
///     // Images can be bound as textures in shaders. If the Image's sampler is also needed, just
///     // add the sampler attribute with a different binding index.
///     #[texture(1)]
///     #[sampler(2)]
///     color_texture: Handle<Image>,
/// }
///
/// // All functions on `Material` have default impls. You only need to implement the
/// // functions that are relevant for your material.
/// impl Material for CustomMaterial {
///     fn fragment_shader() -> ShaderRef {
///         "shaders/custom_material.wgsl".into()
///     }
/// }
///
/// // Spawn an entity using `CustomMaterial`.
/// fn setup(mut commands: Commands, mut materials: ResMut<Assets<CustomMaterial>>, asset_server: Res<AssetServer>) {
///     commands.spawn(MaterialMeshBundle {
///         material: materials.add(CustomMaterial {
///             color: Color::RED,
///             color_texture: asset_server.load("some_image.png"),
///         }),
///         ..Default::default()
///     });
/// }
/// ```
/// In WGSL shaders, the material's binding would look like this:
///
/// ```wgsl
/// @group(1) @binding(0)
/// var<uniform> color: vec4<f32>;
/// @group(1) @binding(1)
/// var color_texture: texture_2d<f32>;
/// @group(1) @binding(2)
/// var color_sampler: sampler;
/// ```
pub trait Material: AsBindGroup + Send + Sync + Clone + TypeUuid + TypePath + Sized {
    /// Returns this material's vertex shader. If [`ShaderRef::Default`] is returned, the default mesh vertex shader
    /// will be used.
    fn vertex_shader() -> ShaderRef {
        ShaderRef::Default
    }

    /// Returns this material's fragment shader. If [`ShaderRef::Default`] is returned, the default mesh fragment shader
    /// will be used.
    #[allow(unused_variables)]
    fn fragment_shader() -> ShaderRef {
        ShaderRef::Default
    }

    /// Returns this material's [`AlphaMode`]. Defaults to [`AlphaMode::Opaque`].
    #[inline]
    fn alpha_mode(&self) -> AlphaMode {
        AlphaMode::Opaque
    }

    #[inline]
    /// Add a bias to the view depth of the mesh which can be used to force a specific render order
    /// for meshes with similar depth, to avoid z-fighting.
    /// The bias is in depth-texture units so large values may be needed to overcome small depth differences.
    fn depth_bias(&self) -> f32 {
        0.0
    }

    /// Returns this material's prepass vertex shader. If [`ShaderRef::Default`] is returned, the default prepass vertex shader
    /// will be used.
    fn prepass_vertex_shader() -> ShaderRef {
        ShaderRef::Default
    }

    /// Returns this material's prepass fragment shader. If [`ShaderRef::Default`] is returned, the default prepass fragment shader
    /// will be used.
    #[allow(unused_variables)]
    fn prepass_fragment_shader() -> ShaderRef {
        ShaderRef::Default
    }

    /// Customizes the default [`RenderPipelineDescriptor`] for a specific entity using the entity's
    /// [`MaterialPipelineKey`] and [`MeshVertexBufferLayout`] as input.
    #[allow(unused_variables)]
    #[inline]
    fn specialize(
        pipeline: &MaterialPipeline<Self>,
        descriptor: &mut RenderPipelineDescriptor,
        layout: &MeshVertexBufferLayout,
        key: MaterialPipelineKey<Self>,
    ) -> Result<(), SpecializedMeshPipelineError> {
        Ok(())
    }
}

/// Adds the necessary ECS resources and render logic to enable rendering entities using the given [`Material`]
/// asset type.
pub struct MaterialPlugin<M: Material> {
    /// Controls if the prepass is enabled for the Material.
    /// For more information about what a prepass is, see the [`bevy_core_pipeline::prepass`] docs.
    ///
    /// When it is enabled, it will automatically add the [`PrepassPlugin`]
    /// required to make the prepass work on this Material.
    pub prepass_enabled: bool,
    pub _marker: PhantomData<M>,
}

impl<M: Material> Default for MaterialPlugin<M> {
    fn default() -> Self {
        Self {
            prepass_enabled: true,
            _marker: Default::default(),
        }
    }
}

impl<M: Material> Plugin for MaterialPlugin<M>
where
    M::Data: PartialEq + Eq + Hash + Clone,
{
    fn build(&self, app: &mut App) {
        app.add_asset::<M>()
            .add_plugin(ExtractComponentPlugin::<Handle<M>>::extract_visible());

        if let Ok(render_app) = app.get_sub_app_mut(RenderApp) {
            render_app
                .init_resource::<DrawFunctions<Shadow>>()
                .add_render_command::<Shadow, DrawPrepass<M>>()
                .add_render_command::<Transparent3d, DrawMaterial<M>>()
                .add_render_command::<Opaque3d, DrawMaterial<M>>()
                .add_render_command::<AlphaMask3d, DrawMaterial<M>>()
                .init_resource::<ExtractedMaterials<M>>()
                .init_resource::<RenderMaterials<M>>()
                .init_resource::<SpecializedMeshPipelines<MaterialPipeline<M>>>()
                .add_systems(ExtractSchedule, extract_materials::<M>)
                .add_systems(
                    Render,
                    (
                        prepare_materials::<M>
                            .in_set(RenderSet::Prepare)
                            .after(PrepareAssetSet::PreAssetPrepare),
                        render::queue_shadows::<M>.in_set(RenderLightSystems::QueueShadows),
                        queue_material_meshes::<M>.in_set(RenderSet::Queue),
                    ),
                );
        }

        // PrepassPipelinePlugin is required for shadow mapping and the optional PrepassPlugin
        app.add_plugin(PrepassPipelinePlugin::<M>::default());

        if self.prepass_enabled {
            app.add_plugin(PrepassPlugin::<M>::default());
        }
    }

    fn finish(&self, app: &mut App) {
        if let Ok(render_app) = app.get_sub_app_mut(RenderApp) {
            render_app.init_resource::<MaterialPipeline<M>>();
        }
    }
}

/// A key uniquely identifying a specialized [`MaterialPipeline`].
pub struct MaterialPipelineKey<M: Material> {
    pub mesh_key: MeshPipelineKey,
    pub bind_group_data: M::Data,
}

impl<M: Material> Eq for MaterialPipelineKey<M> where M::Data: PartialEq {}

impl<M: Material> PartialEq for MaterialPipelineKey<M>
where
    M::Data: PartialEq,
{
    fn eq(&self, other: &Self) -> bool {
        self.mesh_key == other.mesh_key && self.bind_group_data == other.bind_group_data
    }
}

impl<M: Material> Clone for MaterialPipelineKey<M>
where
    M::Data: Clone,
{
    fn clone(&self) -> Self {
        Self {
            mesh_key: self.mesh_key,
            bind_group_data: self.bind_group_data.clone(),
        }
    }
}

impl<M: Material> Hash for MaterialPipelineKey<M>
where
    M::Data: Hash,
{
    fn hash<H: std::hash::Hasher>(&self, state: &mut H) {
        self.mesh_key.hash(state);
        self.bind_group_data.hash(state);
    }
}

/// Render pipeline data for a given [`Material`].
#[derive(Resource)]
pub struct MaterialPipeline<M: Material> {
    pub mesh_pipeline: MeshPipeline,
    pub material_layout: BindGroupLayout,
    pub vertex_shader: Option<Handle<Shader>>,
    pub fragment_shader: Option<Handle<Shader>>,
    marker: PhantomData<M>,
}

impl<M: Material> Clone for MaterialPipeline<M> {
    fn clone(&self) -> Self {
        Self {
            mesh_pipeline: self.mesh_pipeline.clone(),
            material_layout: self.material_layout.clone(),
            vertex_shader: self.vertex_shader.clone(),
            fragment_shader: self.fragment_shader.clone(),
            marker: PhantomData,
        }
    }
}

impl<M: Material> SpecializedMeshPipeline for MaterialPipeline<M>
where
    M::Data: PartialEq + Eq + Hash + Clone,
{
    type Key = MaterialPipelineKey<M>;

    fn specialize(
        &self,
        key: Self::Key,
        layout: &MeshVertexBufferLayout,
    ) -> Result<RenderPipelineDescriptor, SpecializedMeshPipelineError> {
        let mut descriptor = self.mesh_pipeline.specialize(key.mesh_key, layout)?;
        if let Some(vertex_shader) = &self.vertex_shader {
            descriptor.vertex.shader = vertex_shader.clone();
        }

        if let Some(fragment_shader) = &self.fragment_shader {
            descriptor.fragment.as_mut().unwrap().shader = fragment_shader.clone();
        }

        descriptor.layout.insert(1, self.material_layout.clone());

        M::specialize(self, &mut descriptor, layout, key)?;
        Ok(descriptor)
    }
}

impl<M: Material> FromWorld for MaterialPipeline<M> {
    fn from_world(world: &mut World) -> Self {
        let asset_server = world.resource::<AssetServer>();
        let render_device = world.resource::<RenderDevice>();

        MaterialPipeline {
            mesh_pipeline: world.resource::<MeshPipeline>().clone(),
            material_layout: M::bind_group_layout(render_device),
            vertex_shader: match M::vertex_shader() {
                ShaderRef::Default => None,
                ShaderRef::Handle(handle) => Some(handle),
                ShaderRef::Path(path) => Some(asset_server.load(path)),
            },
            fragment_shader: match M::fragment_shader() {
                ShaderRef::Default => None,
                ShaderRef::Handle(handle) => Some(handle),
                ShaderRef::Path(path) => Some(asset_server.load(path)),
            },
            marker: PhantomData,
        }
    }
}

type DrawMaterial<M> = (
    SetItemPipeline,
    SetMeshViewBindGroup<0>,
    SetMaterialBindGroup<M, 1>,
    SetMeshBindGroup<2>,
    DrawMesh,
);

/// Sets the bind group for a given [`Material`] at the configured `I` index.
pub struct SetMaterialBindGroup<M: Material, const I: usize>(PhantomData<M>);
impl<P: PhaseItem, M: Material, const I: usize> RenderCommand<P> for SetMaterialBindGroup<M, I> {
    type Param = SRes<RenderMaterials<M>>;
    type ViewWorldQuery = ();
    type ItemWorldQuery = Read<Handle<M>>;

    #[inline]
    fn render<'w>(
        _item: &P,
        _view: (),
        material_handle: &'_ Handle<M>,
        materials: SystemParamItem<'w, '_, Self::Param>,
        pass: &mut TrackedRenderPass<'w>,
    ) -> RenderCommandResult {
        let material = materials.into_inner().get(material_handle).unwrap();
        pass.set_bind_group(I, &material.bind_group, &[]);
        RenderCommandResult::Success
    }
}

#[allow(clippy::too_many_arguments)]
pub fn queue_material_meshes<M: Material>(
    opaque_draw_functions: Res<DrawFunctions<Opaque3d>>,
    alpha_mask_draw_functions: Res<DrawFunctions<AlphaMask3d>>,
    transparent_draw_functions: Res<DrawFunctions<Transparent3d>>,
    material_pipeline: Res<MaterialPipeline<M>>,
    mut pipelines: ResMut<SpecializedMeshPipelines<MaterialPipeline<M>>>,
    pipeline_cache: Res<PipelineCache>,
    msaa: Res<Msaa>,
    render_meshes: Res<RenderAssets<Mesh>>,
    render_materials: Res<RenderMaterials<M>>,
    material_meshes: Query<(&Handle<M>, &Handle<Mesh>, &MeshUniform)>,
    images: Res<RenderAssets<Image>>,
    mut views: Query<(
        &ExtractedView,
        &VisibleEntities,
        Option<&Tonemapping>,
        Option<&DebandDither>,
        Option<&EnvironmentMapLight>,
<<<<<<< HEAD
        Option<&ShadowFilteringMethod>,
=======
        Option<&ScreenSpaceAmbientOcclusionSettings>,
>>>>>>> 08962f1e
        Option<&NormalPrepass>,
        Option<&TemporalAntiAliasSettings>,
        &mut RenderPhase<Opaque3d>,
        &mut RenderPhase<AlphaMask3d>,
        &mut RenderPhase<Transparent3d>,
    )>,
) where
    M::Data: PartialEq + Eq + Hash + Clone,
{
    for (
        view,
        visible_entities,
        tonemapping,
        dither,
        environment_map,
<<<<<<< HEAD
        shadow_filtering_mode,
=======
        ssao,
>>>>>>> 08962f1e
        normal_prepass,
        taa_settings,
        mut opaque_phase,
        mut alpha_mask_phase,
        mut transparent_phase,
    ) in &mut views
    {
        let draw_opaque_pbr = opaque_draw_functions.read().id::<DrawMaterial<M>>();
        let draw_alpha_mask_pbr = alpha_mask_draw_functions.read().id::<DrawMaterial<M>>();
        let draw_transparent_pbr = transparent_draw_functions.read().id::<DrawMaterial<M>>();

        let mut view_key = MeshPipelineKey::from_msaa_samples(msaa.samples())
            | MeshPipelineKey::from_hdr(view.hdr);

        if normal_prepass.is_some() {
            view_key |= MeshPipelineKey::NORMAL_PREPASS;
        }

        if taa_settings.is_some() {
            view_key |= MeshPipelineKey::TAA;
        }

        let environment_map_loaded = match environment_map {
            Some(environment_map) => environment_map.is_loaded(&images),
            None => false,
        };
        if environment_map_loaded {
            view_key |= MeshPipelineKey::ENVIRONMENT_MAP;
        }

        match shadow_filtering_mode.unwrap_or(&ShadowFilteringMethod::default()) {
            ShadowFilteringMethod::Hardware2x2 => {
                view_key |= MeshPipelineKey::SHADOW_FILTER_METHOD_HARDWARE_2X2;
            }
            ShadowFilteringMethod::Castano13 => {
                view_key |= MeshPipelineKey::SHADOW_FILTER_METHOD_CASTANO_13;
            }
            ShadowFilteringMethod::Jimenez14 => {
                view_key |= MeshPipelineKey::SHADOW_FILTER_METHOD_JIMENEZ_14;
            }
        }

        if !view.hdr {
            if let Some(tonemapping) = tonemapping {
                view_key |= MeshPipelineKey::TONEMAP_IN_SHADER;
                view_key |= match tonemapping {
                    Tonemapping::None => MeshPipelineKey::TONEMAP_METHOD_NONE,
                    Tonemapping::Reinhard => MeshPipelineKey::TONEMAP_METHOD_REINHARD,
                    Tonemapping::ReinhardLuminance => {
                        MeshPipelineKey::TONEMAP_METHOD_REINHARD_LUMINANCE
                    }
                    Tonemapping::AcesFitted => MeshPipelineKey::TONEMAP_METHOD_ACES_FITTED,
                    Tonemapping::AgX => MeshPipelineKey::TONEMAP_METHOD_AGX,
                    Tonemapping::SomewhatBoringDisplayTransform => {
                        MeshPipelineKey::TONEMAP_METHOD_SOMEWHAT_BORING_DISPLAY_TRANSFORM
                    }
                    Tonemapping::TonyMcMapface => MeshPipelineKey::TONEMAP_METHOD_TONY_MC_MAPFACE,
                    Tonemapping::BlenderFilmic => MeshPipelineKey::TONEMAP_METHOD_BLENDER_FILMIC,
                };
            }
            if let Some(DebandDither::Enabled) = dither {
                view_key |= MeshPipelineKey::DEBAND_DITHER;
            }
        }

        if ssao.is_some() {
            view_key |= MeshPipelineKey::SCREEN_SPACE_AMBIENT_OCCLUSION;
        }

        let rangefinder = view.rangefinder3d();
        for visible_entity in &visible_entities.entities {
            if let Ok((material_handle, mesh_handle, mesh_uniform)) =
                material_meshes.get(*visible_entity)
            {
                if let (Some(mesh), Some(material)) = (
                    render_meshes.get(mesh_handle),
                    render_materials.get(material_handle),
                ) {
                    let mut mesh_key =
                        MeshPipelineKey::from_primitive_topology(mesh.primitive_topology)
                            | view_key;
                    match material.properties.alpha_mode {
                        AlphaMode::Blend => {
                            mesh_key |= MeshPipelineKey::BLEND_ALPHA;
                        }
                        AlphaMode::Premultiplied | AlphaMode::Add => {
                            // Premultiplied and Add share the same pipeline key
                            // They're made distinct in the PBR shader, via `premultiply_alpha()`
                            mesh_key |= MeshPipelineKey::BLEND_PREMULTIPLIED_ALPHA;
                        }
                        AlphaMode::Multiply => {
                            mesh_key |= MeshPipelineKey::BLEND_MULTIPLY;
                        }
                        AlphaMode::Mask(_) => {
                            mesh_key |= MeshPipelineKey::MAY_DISCARD;
                        }
                        _ => (),
                    }

                    let pipeline_id = pipelines.specialize(
                        &pipeline_cache,
                        &material_pipeline,
                        MaterialPipelineKey {
                            mesh_key,
                            bind_group_data: material.key.clone(),
                        },
                        &mesh.layout,
                    );
                    let pipeline_id = match pipeline_id {
                        Ok(id) => id,
                        Err(err) => {
                            error!("{}", err);
                            continue;
                        }
                    };

                    let distance = rangefinder.distance(&mesh_uniform.transform)
                        + material.properties.depth_bias;
                    match material.properties.alpha_mode {
                        AlphaMode::Opaque => {
                            opaque_phase.add(Opaque3d {
                                entity: *visible_entity,
                                draw_function: draw_opaque_pbr,
                                pipeline: pipeline_id,
                                distance,
                            });
                        }
                        AlphaMode::Mask(_) => {
                            alpha_mask_phase.add(AlphaMask3d {
                                entity: *visible_entity,
                                draw_function: draw_alpha_mask_pbr,
                                pipeline: pipeline_id,
                                distance,
                            });
                        }
                        AlphaMode::Blend
                        | AlphaMode::Premultiplied
                        | AlphaMode::Add
                        | AlphaMode::Multiply => {
                            transparent_phase.add(Transparent3d {
                                entity: *visible_entity,
                                draw_function: draw_transparent_pbr,
                                pipeline: pipeline_id,
                                distance,
                            });
                        }
                    }
                }
            }
        }
    }
}

/// Common [`Material`] properties, calculated for a specific material instance.
pub struct MaterialProperties {
    /// The [`AlphaMode`] of this material.
    pub alpha_mode: AlphaMode,
    /// Add a bias to the view depth of the mesh which can be used to force a specific render order
    /// for meshes with equal depth, to avoid z-fighting.
    /// The bias is in depth-texture units so large values may be needed to overcome small depth differences.
    pub depth_bias: f32,
}

/// Data prepared for a [`Material`] instance.
pub struct PreparedMaterial<T: Material> {
    pub bindings: Vec<OwnedBindingResource>,
    pub bind_group: BindGroup,
    pub key: T::Data,
    pub properties: MaterialProperties,
}

#[derive(Resource)]
pub struct ExtractedMaterials<M: Material> {
    extracted: Vec<(Handle<M>, M)>,
    removed: Vec<Handle<M>>,
}

impl<M: Material> Default for ExtractedMaterials<M> {
    fn default() -> Self {
        Self {
            extracted: Default::default(),
            removed: Default::default(),
        }
    }
}

/// Stores all prepared representations of [`Material`] assets for as long as they exist.
#[derive(Resource, Deref, DerefMut)]
pub struct RenderMaterials<T: Material>(pub HashMap<Handle<T>, PreparedMaterial<T>>);

impl<T: Material> Default for RenderMaterials<T> {
    fn default() -> Self {
        Self(Default::default())
    }
}

/// This system extracts all created or modified assets of the corresponding [`Material`] type
/// into the "render world".
pub fn extract_materials<M: Material>(
    mut commands: Commands,
    mut events: Extract<EventReader<AssetEvent<M>>>,
    assets: Extract<Res<Assets<M>>>,
) {
    let mut changed_assets = HashSet::default();
    let mut removed = Vec::new();
    for event in events.iter() {
        match event {
            AssetEvent::Created { handle } | AssetEvent::Modified { handle } => {
                changed_assets.insert(handle.clone_weak());
            }
            AssetEvent::Removed { handle } => {
                changed_assets.remove(handle);
                removed.push(handle.clone_weak());
            }
        }
    }

    let mut extracted_assets = Vec::new();
    for handle in changed_assets.drain() {
        if let Some(asset) = assets.get(&handle) {
            extracted_assets.push((handle, asset.clone()));
        }
    }

    commands.insert_resource(ExtractedMaterials {
        extracted: extracted_assets,
        removed,
    });
}

/// All [`Material`] values of a given type that should be prepared next frame.
pub struct PrepareNextFrameMaterials<M: Material> {
    assets: Vec<(Handle<M>, M)>,
}

impl<M: Material> Default for PrepareNextFrameMaterials<M> {
    fn default() -> Self {
        Self {
            assets: Default::default(),
        }
    }
}

/// This system prepares all assets of the corresponding [`Material`] type
/// which where extracted this frame for the GPU.
pub fn prepare_materials<M: Material>(
    mut prepare_next_frame: Local<PrepareNextFrameMaterials<M>>,
    mut extracted_assets: ResMut<ExtractedMaterials<M>>,
    mut render_materials: ResMut<RenderMaterials<M>>,
    render_device: Res<RenderDevice>,
    images: Res<RenderAssets<Image>>,
    fallback_image: Res<FallbackImage>,
    pipeline: Res<MaterialPipeline<M>>,
) {
    let queued_assets = std::mem::take(&mut prepare_next_frame.assets);
    for (handle, material) in queued_assets.into_iter() {
        match prepare_material(
            &material,
            &render_device,
            &images,
            &fallback_image,
            &pipeline,
        ) {
            Ok(prepared_asset) => {
                render_materials.insert(handle, prepared_asset);
            }
            Err(AsBindGroupError::RetryNextUpdate) => {
                prepare_next_frame.assets.push((handle, material));
            }
        }
    }

    for removed in std::mem::take(&mut extracted_assets.removed) {
        render_materials.remove(&removed);
    }

    for (handle, material) in std::mem::take(&mut extracted_assets.extracted) {
        match prepare_material(
            &material,
            &render_device,
            &images,
            &fallback_image,
            &pipeline,
        ) {
            Ok(prepared_asset) => {
                render_materials.insert(handle, prepared_asset);
            }
            Err(AsBindGroupError::RetryNextUpdate) => {
                prepare_next_frame.assets.push((handle, material));
            }
        }
    }
}

fn prepare_material<M: Material>(
    material: &M,
    render_device: &RenderDevice,
    images: &RenderAssets<Image>,
    fallback_image: &FallbackImage,
    pipeline: &MaterialPipeline<M>,
) -> Result<PreparedMaterial<M>, AsBindGroupError> {
    let prepared = material.as_bind_group(
        &pipeline.material_layout,
        render_device,
        images,
        fallback_image,
    )?;
    Ok(PreparedMaterial {
        bindings: prepared.bindings,
        bind_group: prepared.bind_group,
        key: prepared.data,
        properties: MaterialProperties {
            alpha_mode: material.alpha_mode(),
            depth_bias: material.depth_bias(),
        },
    })
}<|MERGE_RESOLUTION|>--- conflicted
+++ resolved
@@ -1,12 +1,8 @@
 use crate::{
     render, AlphaMode, DrawMesh, DrawPrepass, EnvironmentMapLight, MeshPipeline, MeshPipelineKey,
-<<<<<<< HEAD
-    MeshUniform, PrepassPipelinePlugin, PrepassPlugin, RenderLightSystems, SetMeshBindGroup,
-    SetMeshViewBindGroup, Shadow, ShadowFilteringMethod,
-=======
     MeshUniform, PrepassPipelinePlugin, PrepassPlugin, RenderLightSystems,
     ScreenSpaceAmbientOcclusionSettings, SetMeshBindGroup, SetMeshViewBindGroup, Shadow,
->>>>>>> 08962f1e
+    ShadowFilteringMethod,
 };
 use bevy_app::{App, Plugin};
 use bevy_asset::{AddAsset, AssetEvent, AssetServer, Assets, Handle};
@@ -392,11 +388,8 @@
         Option<&Tonemapping>,
         Option<&DebandDither>,
         Option<&EnvironmentMapLight>,
-<<<<<<< HEAD
         Option<&ShadowFilteringMethod>,
-=======
         Option<&ScreenSpaceAmbientOcclusionSettings>,
->>>>>>> 08962f1e
         Option<&NormalPrepass>,
         Option<&TemporalAntiAliasSettings>,
         &mut RenderPhase<Opaque3d>,
@@ -412,11 +405,8 @@
         tonemapping,
         dither,
         environment_map,
-<<<<<<< HEAD
         shadow_filtering_mode,
-=======
         ssao,
->>>>>>> 08962f1e
         normal_prepass,
         taa_settings,
         mut opaque_phase,
