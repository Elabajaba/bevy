--- conflicted
+++ resolved
@@ -27,14 +27,8 @@
 #ifdef MULTISAMPLED
     let velocity_sample = textureLoad(velocity_prepass_texture, vec2<i32>(frag_coord.xy), i32(sample_index));
 #else
-<<<<<<< HEAD
     let velocity_sample = textureLoad(velocity_prepass_texture, vec2<i32>(frag_coord.xy), 0);
 #endif
     return velocity_sample.rg;
-=======
-    let depth_sample = textureLoad(depth_prepass_texture, vec2<i32>(frag_coord.xy), 0);
-#endif // MULTISAMPLED
-    return depth_sample;
->>>>>>> 9733613c
 }
 #endif // VELOCITY_PREPASS