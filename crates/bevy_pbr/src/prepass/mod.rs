use bevy_app::{CoreStage, Plugin};
use bevy_asset::{load_internal_asset, AssetServer, Handle, HandleUntyped};
use bevy_core_pipeline::{
    prelude::Camera3d,
    prepass::{
        AlphaMask3dPrepass, DepthPrepass, NormalPrepass, Opaque3dPrepass, VelocityPrepass,
        ViewPrepassTextures, DEPTH_PREPASS_FORMAT, NORMAL_PREPASS_FORMAT, VELOCITY_PREPASS_FORMAT,
    },
};
use bevy_ecs::{
<<<<<<< HEAD
    prelude::{Component, Entity},
    query::With,
=======
    prelude::*,
>>>>>>> dcc03724
    system::{
        lifetimeless::{Read, SRes},
        SystemParamItem,
    },
};
use bevy_math::Mat4;
use bevy_reflect::TypeUuid;
use bevy_render::{
    camera::ExtractedCamera,
    mesh::MeshVertexBufferLayout,
    prelude::{Camera, Mesh},
    render_asset::RenderAssets,
    render_phase::{
        sort_phase_system, AddRenderCommand, DrawFunctions, PhaseItem, RenderCommand,
        RenderCommandResult, RenderPhase, SetItemPipeline, TrackedRenderPass,
    },
    render_resource::{
        BindGroup, BindGroupDescriptor, BindGroupEntry, BindGroupLayout, BindGroupLayoutDescriptor,
        BindGroupLayoutEntry, BindingType, BlendState, BufferBindingType, ColorTargetState,
        ColorWrites, CompareFunction, DepthBiasState, DepthStencilState, DynamicUniformBuffer,
        Extent3d, FragmentState, FrontFace, MultisampleState, PipelineCache, PolygonMode,
        PrimitiveState, RenderPipelineDescriptor, Shader, ShaderDefVal, ShaderRef, ShaderStages,
        ShaderType, SpecializedMeshPipeline, SpecializedMeshPipelineError,
        SpecializedMeshPipelines, StencilFaceState, StencilState, TextureDescriptor,
        TextureDimension, TextureUsages, VertexState,
    },
    renderer::{RenderDevice, RenderQueue},
    texture::TextureCache,
    view::{ExtractedView, Msaa, ViewUniform, ViewUniformOffset, ViewUniforms, VisibleEntities},
    Extract, ExtractSchedule, RenderApp, RenderSet,
};
use bevy_transform::prelude::GlobalTransform;
use bevy_utils::{tracing::error, HashMap};

use crate::{
    AlphaMode, DrawMesh, Material, MaterialPipeline, MaterialPipelineKey, MeshPipeline,
    MeshPipelineKey, MeshUniform, RenderMaterials, SetMaterialBindGroup, SetMeshBindGroup,
    MAX_CASCADES_PER_LIGHT, MAX_DIRECTIONAL_LIGHTS,
};

use std::{hash::Hash, marker::PhantomData};

pub const PREPASS_SHADER_HANDLE: HandleUntyped =
    HandleUntyped::weak_from_u64(Shader::TYPE_UUID, 921124473254008983);

pub const PREPASS_BINDINGS_SHADER_HANDLE: HandleUntyped =
    HandleUntyped::weak_from_u64(Shader::TYPE_UUID, 5533152893177403494);

pub const PREPASS_UTILS_SHADER_HANDLE: HandleUntyped =
    HandleUntyped::weak_from_u64(Shader::TYPE_UUID, 4603948296044544);

pub struct PrepassPlugin<M: Material>(PhantomData<M>);

impl<M: Material> Default for PrepassPlugin<M> {
    fn default() -> Self {
        Self(Default::default())
    }
}

impl<M: Material> Plugin for PrepassPlugin<M>
where
    M::Data: PartialEq + Eq + Hash + Clone,
{
    fn build(&self, app: &mut bevy_app::App) {
        load_internal_asset!(
            app,
            PREPASS_SHADER_HANDLE,
            "prepass.wgsl",
            Shader::from_wgsl
        );

        load_internal_asset!(
            app,
            PREPASS_BINDINGS_SHADER_HANDLE,
            "prepass_bindings.wgsl",
            Shader::from_wgsl
        );

        load_internal_asset!(
            app,
            PREPASS_UTILS_SHADER_HANDLE,
            "prepass_utils.wgsl",
            Shader::from_wgsl
        );

        app.add_system_to_stage(CoreStage::PreUpdate, update_previous_view_projections)
            .add_system_to_stage(CoreStage::PreUpdate, update_mesh_previous_global_transforms);

        let Ok(render_app) = app.get_sub_app_mut(RenderApp) else { return };

        render_app
<<<<<<< HEAD
            .add_system_to_stage(RenderStage::Extract, extract_camera_prepass_phase)
            .add_system_to_stage(RenderStage::Prepare, prepare_prepass_textures)
            .add_system_to_stage(
                RenderStage::Prepare,
                prepare_previous_view_projection_uniforms,
            )
            .add_system_to_stage(RenderStage::Queue, queue_prepass_view_bind_group::<M>)
            .add_system_to_stage(RenderStage::Queue, queue_prepass_material_meshes::<M>)
            .add_system_to_stage(RenderStage::PhaseSort, sort_phase_system::<Opaque3dPrepass>)
            .add_system_to_stage(
                RenderStage::PhaseSort,
                sort_phase_system::<AlphaMask3dPrepass>,
            )
=======
            .add_system_to_schedule(ExtractSchedule, extract_camera_prepass_phase)
            .add_system(prepare_prepass_textures.in_set(RenderSet::Prepare))
            .add_system(queue_prepass_view_bind_group::<M>.in_set(RenderSet::Queue))
            .add_system(queue_prepass_material_meshes::<M>.in_set(RenderSet::Queue))
            .add_system(sort_phase_system::<Opaque3dPrepass>.in_set(RenderSet::PhaseSort))
            .add_system(sort_phase_system::<AlphaMask3dPrepass>.in_set(RenderSet::PhaseSort))
>>>>>>> dcc03724
            .init_resource::<PrepassPipeline<M>>()
            .init_resource::<DrawFunctions<Opaque3dPrepass>>()
            .init_resource::<DrawFunctions<AlphaMask3dPrepass>>()
            .init_resource::<PreviousViewProjectionUniforms>()
            .init_resource::<PrepassViewBindGroup>()
            .init_resource::<SpecializedMeshPipelines<PrepassPipeline<M>>>()
            .add_render_command::<Opaque3dPrepass, DrawPrepass<M>>()
            .add_render_command::<AlphaMask3dPrepass, DrawPrepass<M>>();
    }
}

#[derive(Component, ShaderType, Clone)]
pub struct PreviousViewProjection {
    pub view_proj: Mat4,
}

pub fn update_previous_view_projections(
    mut commands: Commands,
    query: Query<(Entity, &ExtractedView), (With<Camera3d>, With<VelocityPrepass>)>,
) {
    for (entity, camera) in &query {
        commands.entity(entity).insert(PreviousViewProjection {
            view_proj: camera.projection * camera.transform.compute_matrix().inverse(),
        });
    }
}

#[derive(Component)]
pub struct PreviousGlobalTransform(pub Mat4);

pub fn update_mesh_previous_global_transforms(
    mut commands: Commands,
    views: Query<&Camera, (With<Camera3d>, With<VelocityPrepass>)>,
    meshes: Query<(Entity, &GlobalTransform), With<Handle<Mesh>>>,
) {
    let should_run = views.iter().any(|camera| camera.is_active);

    if should_run {
        for (entity, transform) in &meshes {
            commands
                .entity(entity)
                .insert(PreviousGlobalTransform(transform.compute_matrix()));
        }
    }
}

#[derive(Resource)]
pub struct PrepassPipeline<M: Material> {
    pub view_layout: BindGroupLayout,
    pub mesh_layout: BindGroupLayout,
    pub skinned_mesh_layout: BindGroupLayout,
    pub material_layout: BindGroupLayout,
    pub material_vertex_shader: Option<Handle<Shader>>,
    pub material_fragment_shader: Option<Handle<Shader>>,
    pub material_pipeline: MaterialPipeline<M>,
    _marker: PhantomData<M>,
}

impl<M: Material> FromWorld for PrepassPipeline<M> {
    fn from_world(world: &mut World) -> Self {
        let render_device = world.resource::<RenderDevice>();
        let asset_server = world.resource::<AssetServer>();

        let view_layout = render_device.create_bind_group_layout(&BindGroupLayoutDescriptor {
            entries: &[
                // View
                BindGroupLayoutEntry {
                    binding: 0,
                    visibility: ShaderStages::VERTEX | ShaderStages::FRAGMENT,
                    ty: BindingType::Buffer {
                        ty: BufferBindingType::Uniform,
                        has_dynamic_offset: true,
                        min_binding_size: Some(ViewUniform::min_size()),
                    },
                    count: None,
                },
                // PreviousViewProjection
                BindGroupLayoutEntry {
                    binding: 1,
                    visibility: ShaderStages::VERTEX | ShaderStages::FRAGMENT,
                    ty: BindingType::Buffer {
                        ty: BufferBindingType::Uniform,
                        has_dynamic_offset: true,
                        min_binding_size: Some(PreviousViewProjection::min_size()),
                    },
                    count: None,
                },
            ],
            label: Some("prepass_view_layout"),
        });

        let mesh_pipeline = world.resource::<MeshPipeline>();

        PrepassPipeline {
            view_layout,
            mesh_layout: mesh_pipeline.mesh_layout.clone(),
            skinned_mesh_layout: mesh_pipeline.skinned_mesh_layout.clone(),
            material_vertex_shader: match M::prepass_vertex_shader() {
                ShaderRef::Default => None,
                ShaderRef::Handle(handle) => Some(handle),
                ShaderRef::Path(path) => Some(asset_server.load(path)),
            },
            material_fragment_shader: match M::prepass_fragment_shader() {
                ShaderRef::Default => None,
                ShaderRef::Handle(handle) => Some(handle),
                ShaderRef::Path(path) => Some(asset_server.load(path)),
            },
            material_layout: M::bind_group_layout(render_device),
            material_pipeline: world.resource::<MaterialPipeline<M>>().clone(),
            _marker: PhantomData,
        }
    }
}

impl<M: Material> SpecializedMeshPipeline for PrepassPipeline<M>
where
    M::Data: PartialEq + Eq + Hash + Clone,
{
    type Key = MaterialPipelineKey<M>;

    fn specialize(
        &self,
        key: Self::Key,
        layout: &MeshVertexBufferLayout,
    ) -> Result<RenderPipelineDescriptor, SpecializedMeshPipelineError> {
        let mut bind_group_layout = vec![self.view_layout.clone()];
        let mut shader_defs = Vec::new();
        let mut vertex_attributes = Vec::new();

        // NOTE: Eventually, it would be nice to only add this when the shaders are overloaded by the Material.
        // The main limitation right now is that bind group order is hardcoded in shaders.
        bind_group_layout.insert(1, self.material_layout.clone());

        if key.mesh_key.contains(MeshPipelineKey::DEPTH_PREPASS) {
            shader_defs.push("DEPTH_PREPASS".into());
        }

        if key.mesh_key.contains(MeshPipelineKey::ALPHA_MASK) {
            shader_defs.push("ALPHA_MASK".into());
        }

        if layout.contains(Mesh::ATTRIBUTE_POSITION) {
            shader_defs.push("VERTEX_POSITIONS".into());
            vertex_attributes.push(Mesh::ATTRIBUTE_POSITION.at_shader_location(0));
        }

        shader_defs.push(ShaderDefVal::UInt(
            "MAX_DIRECTIONAL_LIGHTS".to_string(),
            MAX_DIRECTIONAL_LIGHTS as u32,
        ));
        shader_defs.push(ShaderDefVal::UInt(
            "MAX_CASCADES_PER_LIGHT".to_string(),
            MAX_CASCADES_PER_LIGHT as u32,
        ));

        if layout.contains(Mesh::ATTRIBUTE_UV_0) {
            shader_defs.push("VERTEX_UVS".into());
            vertex_attributes.push(Mesh::ATTRIBUTE_UV_0.at_shader_location(1));
        }

        if key.mesh_key.contains(MeshPipelineKey::NORMAL_PREPASS) {
            vertex_attributes.push(Mesh::ATTRIBUTE_NORMAL.at_shader_location(2));
            shader_defs.push("NORMAL_PREPASS".into());

            if layout.contains(Mesh::ATTRIBUTE_TANGENT) {
                shader_defs.push("VERTEX_TANGENTS".into());
                vertex_attributes.push(Mesh::ATTRIBUTE_TANGENT.at_shader_location(3));
            }
        }

        if key.mesh_key.contains(MeshPipelineKey::VELOCITY_PREPASS) {
            shader_defs.push("VELOCITY_PREPASS".into());

            let mut velocity_output_location = 0;
            if key.mesh_key.contains(MeshPipelineKey::NORMAL_PREPASS) {
                velocity_output_location += 1;
            }

            shader_defs.push(ShaderDefVal::Int(
                "VELOCITY_PREPASS_LOCATION".to_owned(),
                velocity_output_location,
            ));
        }

        if layout.contains(Mesh::ATTRIBUTE_JOINT_INDEX)
            && layout.contains(Mesh::ATTRIBUTE_JOINT_WEIGHT)
        {
            shader_defs.push("SKINNED".into());
            vertex_attributes.push(Mesh::ATTRIBUTE_JOINT_INDEX.at_shader_location(4));
            vertex_attributes.push(Mesh::ATTRIBUTE_JOINT_WEIGHT.at_shader_location(5));
            bind_group_layout.insert(2, self.skinned_mesh_layout.clone());
        } else {
            bind_group_layout.insert(2, self.mesh_layout.clone());
        }

        let vertex_buffer_layout = layout.get_layout(&vertex_attributes)?;

        // The fragment shader is only used when the normal or velocity prepass is enabled or the material uses an alpha mask
        let fragment = if key.mesh_key.contains(MeshPipelineKey::NORMAL_PREPASS)
            || key.mesh_key.contains(MeshPipelineKey::VELOCITY_PREPASS)
            || key.mesh_key.contains(MeshPipelineKey::ALPHA_MASK)
        {
            shader_defs.push("PREPASS_FRAGMENT".into());

            // Use the fragment shader from the material if present
            let frag_shader_handle = if let Some(handle) = &self.material_fragment_shader {
                handle.clone()
            } else {
                PREPASS_SHADER_HANDLE.typed::<Shader>()
            };

            let mut targets = vec![];
            // When the normal prepass is enabled we need a target to be able to write to it.
            if key.mesh_key.contains(MeshPipelineKey::NORMAL_PREPASS) {
                targets.push(Some(ColorTargetState {
                    format: NORMAL_PREPASS_FORMAT,
                    blend: Some(BlendState::REPLACE),
                    write_mask: ColorWrites::ALL,
                }));
            }
            if key.mesh_key.contains(MeshPipelineKey::VELOCITY_PREPASS) {
                targets.push(Some(ColorTargetState {
                    format: VELOCITY_PREPASS_FORMAT,
                    blend: Some(BlendState::REPLACE),
                    write_mask: ColorWrites::ALL,
                }));
            }

            Some(FragmentState {
                shader: frag_shader_handle,
                entry_point: "fragment".into(),
                shader_defs: shader_defs.clone(),
                targets,
            })
        } else {
            None
        };

        // Use the vertex shader from the material if present
        let vert_shader_handle = if let Some(handle) = &self.material_vertex_shader {
            handle.clone()
        } else {
            PREPASS_SHADER_HANDLE.typed::<Shader>()
        };

        let mut descriptor = RenderPipelineDescriptor {
            vertex: VertexState {
                shader: vert_shader_handle,
                entry_point: "vertex".into(),
                shader_defs,
                buffers: vec![vertex_buffer_layout],
            },
            fragment,
            layout: Some(bind_group_layout),
            primitive: PrimitiveState {
                topology: key.mesh_key.primitive_topology(),
                strip_index_format: None,
                front_face: FrontFace::Ccw,
                cull_mode: None,
                unclipped_depth: false,
                polygon_mode: PolygonMode::Fill,
                conservative: false,
            },
            depth_stencil: Some(DepthStencilState {
                format: DEPTH_PREPASS_FORMAT,
                depth_write_enabled: true,
                depth_compare: CompareFunction::GreaterEqual,
                stencil: StencilState {
                    front: StencilFaceState::IGNORE,
                    back: StencilFaceState::IGNORE,
                    read_mask: 0,
                    write_mask: 0,
                },
                bias: DepthBiasState {
                    constant: 0,
                    slope_scale: 0.0,
                    clamp: 0.0,
                },
            }),
            multisample: MultisampleState {
                count: key.mesh_key.msaa_samples(),
                mask: !0,
                alpha_to_coverage_enabled: false,
            },
            label: Some("prepass_pipeline".into()),
        };

        // This is a bit risky because it's possible to change something that would
        // break the prepass but be fine in the main pass.
        // Since this api is pretty low-level it doesn't matter that much, but it is a potential issue.
        M::specialize(&self.material_pipeline, &mut descriptor, layout, key)?;

        Ok(descriptor)
    }
}

// Extract the render phases for the prepass
pub fn extract_camera_prepass_phase(
    mut commands: Commands,
    cameras_3d: Extract<
        Query<
            (
                Entity,
                &Camera,
                Option<&DepthPrepass>,
                Option<&NormalPrepass>,
                Option<&VelocityPrepass>,
                Option<&PreviousViewProjection>,
            ),
            With<Camera3d>,
        >,
    >,
) {
    for (
        entity,
        camera,
        depth_prepass,
        normal_prepass,
        velocity_prepass,
        maybe_previous_view_proj,
    ) in cameras_3d.iter()
    {
        if camera.is_active {
            let mut entity = commands.get_or_spawn(entity);

            if depth_prepass.is_some() || normal_prepass.is_some() || velocity_prepass.is_some() {
                entity.insert((
                    RenderPhase::<Opaque3dPrepass>::default(),
                    RenderPhase::<AlphaMask3dPrepass>::default(),
                ));
            }

            if depth_prepass.is_some() {
                entity.insert(DepthPrepass);
            }
            if normal_prepass.is_some() {
                entity.insert(NormalPrepass);
            }
            if velocity_prepass.is_some() {
                entity.insert(VelocityPrepass);
            }

            if let Some(previous_view) = maybe_previous_view_proj {
                entity.insert(previous_view.clone());
            }
        }
    }
}

#[derive(Resource, Default)]
pub struct PreviousViewProjectionUniforms {
    pub uniforms: DynamicUniformBuffer<PreviousViewProjection>,
}

#[derive(Component)]
pub struct PreviousViewProjectionUniformOffset {
    pub offset: u32,
}

pub fn prepare_previous_view_projection_uniforms(
    mut commands: Commands,
    render_device: Res<RenderDevice>,
    render_queue: Res<RenderQueue>,
    mut view_uniforms: ResMut<PreviousViewProjectionUniforms>,
    views: Query<(Entity, &ExtractedView, Option<&PreviousViewProjection>)>,
) {
    view_uniforms.uniforms.clear();

    for (entity, camera, maybe_previous_view_proj) in &views {
        let view_projection = match maybe_previous_view_proj {
            Some(previous_view) => previous_view.clone(),
            None => PreviousViewProjection {
                view_proj: camera.projection * camera.transform.compute_matrix().inverse(),
            },
        };
        commands
            .entity(entity)
            .insert(PreviousViewProjectionUniformOffset {
                offset: view_uniforms.uniforms.push(view_projection),
            });
    }

    view_uniforms
        .uniforms
        .write_buffer(&render_device, &render_queue);
}

// Prepares the textures used by the prepass
pub fn prepare_prepass_textures(
    mut commands: Commands,
    mut texture_cache: ResMut<TextureCache>,
    msaa: Res<Msaa>,
    render_device: Res<RenderDevice>,
    views_3d: Query<
        (
            Entity,
            &ExtractedCamera,
            Option<&DepthPrepass>,
            Option<&NormalPrepass>,
            Option<&VelocityPrepass>,
        ),
        (
            With<RenderPhase<Opaque3dPrepass>>,
            With<RenderPhase<AlphaMask3dPrepass>>,
        ),
    >,
) {
    let mut depth_textures = HashMap::default();
    let mut normal_textures = HashMap::default();
    let mut velocity_textures = HashMap::default();
    for (entity, camera, depth_prepass, normal_prepass, velocity_prepass) in &views_3d {
        let Some(physical_target_size) = camera.physical_target_size else {
            continue;
        };

        let size = Extent3d {
            depth_or_array_layers: 1,
            width: physical_target_size.x,
            height: physical_target_size.y,
        };

        let cached_depth_texture = depth_prepass.is_some().then(|| {
            depth_textures
                .entry(camera.target.clone())
                .or_insert_with(|| {
                    let descriptor = TextureDescriptor {
                        label: Some("prepass_depth_texture"),
                        size,
                        mip_level_count: 1,
                        sample_count: msaa.samples(),
                        dimension: TextureDimension::D2,
                        format: DEPTH_PREPASS_FORMAT,
                        usage: TextureUsages::COPY_DST
                            | TextureUsages::RENDER_ATTACHMENT
                            | TextureUsages::TEXTURE_BINDING,
                        view_formats: &[],
                    };
                    texture_cache.get(&render_device, descriptor)
                })
                .clone()
        });

        let cached_normals_texture = normal_prepass.is_some().then(|| {
            normal_textures
                .entry(camera.target.clone())
                .or_insert_with(|| {
                    texture_cache.get(
                        &render_device,
                        TextureDescriptor {
                            label: Some("prepass_normal_texture"),
                            size,
                            mip_level_count: 1,
                            sample_count: msaa.samples(),
                            dimension: TextureDimension::D2,
                            format: NORMAL_PREPASS_FORMAT,
                            usage: TextureUsages::RENDER_ATTACHMENT
                                | TextureUsages::TEXTURE_BINDING,
                            view_formats: &[],
                        },
                    )
                })
                .clone()
        });

        let cached_velocities_texture = velocity_prepass.is_some().then(|| {
            velocity_textures
                .entry(camera.target.clone())
                .or_insert_with(|| {
                    texture_cache.get(
                        &render_device,
                        TextureDescriptor {
                            label: Some("prepass_velocity_texture"),
                            size,
                            mip_level_count: 1,
                            sample_count: msaa.samples(),
                            dimension: TextureDimension::D2,
                            format: VELOCITY_PREPASS_FORMAT,
                            usage: TextureUsages::RENDER_ATTACHMENT
                                | TextureUsages::TEXTURE_BINDING,
                            view_formats: &[],
                        },
                    )
                })
                .clone()
        });

        commands.entity(entity).insert(ViewPrepassTextures {
            depth: cached_depth_texture,
            normal: cached_normals_texture,
            velocity: cached_velocities_texture,
            size,
        });
    }
}

#[derive(Default, Resource)]
pub struct PrepassViewBindGroup {
    bind_group: Option<BindGroup>,
}

pub fn queue_prepass_view_bind_group<M: Material>(
    render_device: Res<RenderDevice>,
    prepass_pipeline: Res<PrepassPipeline<M>>,
    view_uniforms: Res<ViewUniforms>,
    previous_view_proj_uniforms: Res<PreviousViewProjectionUniforms>,
    mut prepass_view_bind_group: ResMut<PrepassViewBindGroup>,
) {
    let (Some(view_binding), Some(previous_view_proj_binding)) =
        (view_uniforms.uniforms.binding(), previous_view_proj_uniforms.uniforms.binding())
    else {
        return;
    };

    prepass_view_bind_group.bind_group =
        Some(render_device.create_bind_group(&BindGroupDescriptor {
            entries: &[
                BindGroupEntry {
                    binding: 0,
                    resource: view_binding,
                },
                BindGroupEntry {
                    binding: 1,
                    resource: previous_view_proj_binding,
                },
            ],
            label: Some("prepass_view_bind_group"),
            layout: &prepass_pipeline.view_layout,
        }));
}

#[allow(clippy::too_many_arguments)]
pub fn queue_prepass_material_meshes<M: Material>(
    opaque_draw_functions: Res<DrawFunctions<Opaque3dPrepass>>,
    alpha_mask_draw_functions: Res<DrawFunctions<AlphaMask3dPrepass>>,
    prepass_pipeline: Res<PrepassPipeline<M>>,
    mut pipelines: ResMut<SpecializedMeshPipelines<PrepassPipeline<M>>>,
    pipeline_cache: Res<PipelineCache>,
    msaa: Res<Msaa>,
    render_meshes: Res<RenderAssets<Mesh>>,
    render_materials: Res<RenderMaterials<M>>,
    material_meshes: Query<(&Handle<M>, &Handle<Mesh>, &MeshUniform)>,
    mut views: Query<(
        &ExtractedView,
        &VisibleEntities,
        &mut RenderPhase<Opaque3dPrepass>,
        &mut RenderPhase<AlphaMask3dPrepass>,
        Option<&DepthPrepass>,
        Option<&NormalPrepass>,
        Option<&VelocityPrepass>,
    )>,
) where
    M::Data: PartialEq + Eq + Hash + Clone,
{
    let opaque_draw_prepass = opaque_draw_functions
        .read()
        .get_id::<DrawPrepass<M>>()
        .unwrap();
    let alpha_mask_draw_prepass = alpha_mask_draw_functions
        .read()
        .get_id::<DrawPrepass<M>>()
        .unwrap();
    for (
        view,
        visible_entities,
        mut opaque_phase,
        mut alpha_mask_phase,
        depth_prepass,
        normal_prepass,
        velocity_prepass,
    ) in &mut views
    {
        let mut view_key = MeshPipelineKey::from_msaa_samples(msaa.samples());
        if depth_prepass.is_some() {
            view_key |= MeshPipelineKey::DEPTH_PREPASS;
        }
        if normal_prepass.is_some() {
            view_key |= MeshPipelineKey::NORMAL_PREPASS;
        }
        if velocity_prepass.is_some() {
            view_key |= MeshPipelineKey::VELOCITY_PREPASS;
        }

        let rangefinder = view.rangefinder3d();

        for visible_entity in &visible_entities.entities {
            let Ok((material_handle, mesh_handle, mesh_uniform)) = material_meshes.get(*visible_entity) else {
                continue;
            };

            let (Some(material), Some(mesh)) = (
                render_materials.get(material_handle),
                render_meshes.get(mesh_handle),
            ) else {
                continue;
            };

            let mut mesh_key =
                MeshPipelineKey::from_primitive_topology(mesh.primitive_topology) | view_key;
            let alpha_mode = material.properties.alpha_mode;
            match alpha_mode {
                AlphaMode::Opaque => {}
                AlphaMode::Mask(_) => mesh_key |= MeshPipelineKey::ALPHA_MASK,
                AlphaMode::Blend
                | AlphaMode::Premultiplied
                | AlphaMode::Add
                | AlphaMode::Multiply => continue,
            }

            let pipeline_id = pipelines.specialize(
                &pipeline_cache,
                &prepass_pipeline,
                MaterialPipelineKey {
                    mesh_key,
                    bind_group_data: material.key.clone(),
                },
                &mesh.layout,
            );
            let pipeline_id = match pipeline_id {
                Ok(id) => id,
                Err(err) => {
                    error!("{}", err);
                    continue;
                }
            };

            let distance =
                rangefinder.distance(&mesh_uniform.transform) + material.properties.depth_bias;
            match alpha_mode {
                AlphaMode::Opaque => {
                    opaque_phase.add(Opaque3dPrepass {
                        entity: *visible_entity,
                        draw_function: opaque_draw_prepass,
                        pipeline_id,
                        distance,
                    });
                }
                AlphaMode::Mask(_) => {
                    alpha_mask_phase.add(AlphaMask3dPrepass {
                        entity: *visible_entity,
                        draw_function: alpha_mask_draw_prepass,
                        pipeline_id,
                        distance,
                    });
                }
                AlphaMode::Blend
                | AlphaMode::Premultiplied
                | AlphaMode::Add
                | AlphaMode::Multiply => {}
            }
        }
    }
}

pub struct SetPrepassViewBindGroup<const I: usize>;
impl<P: PhaseItem, const I: usize> RenderCommand<P> for SetPrepassViewBindGroup<I> {
    type Param = SRes<PrepassViewBindGroup>;
    type ViewWorldQuery = (
        Read<ViewUniformOffset>,
        Read<PreviousViewProjectionUniformOffset>,
    );
    type ItemWorldQuery = ();

    #[inline]
    fn render<'w>(
        _item: &P,
        (view_uniform_offset, previous_view_projection_uniform_offset): (
            &'_ ViewUniformOffset,
            &'_ PreviousViewProjectionUniformOffset,
        ),
        _entity: (),
        prepass_view_bind_group: SystemParamItem<'w, '_, Self::Param>,
        pass: &mut TrackedRenderPass<'w>,
    ) -> RenderCommandResult {
        let prepass_view_bind_group = prepass_view_bind_group.into_inner();
        pass.set_bind_group(
            I,
            prepass_view_bind_group.bind_group.as_ref().unwrap(),
            &[
                view_uniform_offset.offset,
                previous_view_projection_uniform_offset.offset,
            ],
        );
        RenderCommandResult::Success
    }
}

pub type DrawPrepass<M> = (
    SetItemPipeline,
    SetPrepassViewBindGroup<0>,
    SetMaterialBindGroup<M, 1>,
    SetMeshBindGroup<2>,
    DrawMesh,
);<|MERGE_RESOLUTION|>--- conflicted
+++ resolved
@@ -1,4 +1,4 @@
-use bevy_app::{CoreStage, Plugin};
+use bevy_app::{CoreSet, Plugin};
 use bevy_asset::{load_internal_asset, AssetServer, Handle, HandleUntyped};
 use bevy_core_pipeline::{
     prelude::Camera3d,
@@ -8,12 +8,7 @@
     },
 };
 use bevy_ecs::{
-<<<<<<< HEAD
-    prelude::{Component, Entity},
-    query::With,
-=======
     prelude::*,
->>>>>>> dcc03724
     system::{
         lifetimeless::{Read, SRes},
         SystemParamItem,
@@ -99,34 +94,19 @@
             Shader::from_wgsl
         );
 
-        app.add_system_to_stage(CoreStage::PreUpdate, update_previous_view_projections)
-            .add_system_to_stage(CoreStage::PreUpdate, update_mesh_previous_global_transforms);
+        app.add_system(update_previous_view_projections.in_base_set(CoreSet::PreUpdate))
+            .add_system(update_mesh_previous_global_transforms.in_base_set(CoreSet::PreUpdate));
 
         let Ok(render_app) = app.get_sub_app_mut(RenderApp) else { return };
 
         render_app
-<<<<<<< HEAD
-            .add_system_to_stage(RenderStage::Extract, extract_camera_prepass_phase)
-            .add_system_to_stage(RenderStage::Prepare, prepare_prepass_textures)
-            .add_system_to_stage(
-                RenderStage::Prepare,
-                prepare_previous_view_projection_uniforms,
-            )
-            .add_system_to_stage(RenderStage::Queue, queue_prepass_view_bind_group::<M>)
-            .add_system_to_stage(RenderStage::Queue, queue_prepass_material_meshes::<M>)
-            .add_system_to_stage(RenderStage::PhaseSort, sort_phase_system::<Opaque3dPrepass>)
-            .add_system_to_stage(
-                RenderStage::PhaseSort,
-                sort_phase_system::<AlphaMask3dPrepass>,
-            )
-=======
             .add_system_to_schedule(ExtractSchedule, extract_camera_prepass_phase)
             .add_system(prepare_prepass_textures.in_set(RenderSet::Prepare))
+            .add_system(prepare_previous_view_projection_uniforms.in_set(RenderSet::Prepare))
             .add_system(queue_prepass_view_bind_group::<M>.in_set(RenderSet::Queue))
             .add_system(queue_prepass_material_meshes::<M>.in_set(RenderSet::Queue))
             .add_system(sort_phase_system::<Opaque3dPrepass>.in_set(RenderSet::PhaseSort))
             .add_system(sort_phase_system::<AlphaMask3dPrepass>.in_set(RenderSet::PhaseSort))
->>>>>>> dcc03724
             .init_resource::<PrepassPipeline<M>>()
             .init_resource::<DrawFunctions<Opaque3dPrepass>>()
             .init_resource::<DrawFunctions<AlphaMask3dPrepass>>()
