use bevy_app::{CoreSet, IntoSystemAppConfig, Plugin};
use bevy_asset::{load_internal_asset, AssetServer, Handle, HandleUntyped};
use bevy_core_pipeline::{
    prelude::Camera3d,
    prepass::{
        AlphaMask3dPrepass, DepthPrepass, MotionVectorPrepass, NormalPrepass, Opaque3dPrepass,
        ViewPrepassTextures, DEPTH_PREPASS_FORMAT, MOTION_VECTOR_PREPASS_FORMAT,
        NORMAL_PREPASS_FORMAT,
    },
};
use bevy_ecs::{
    prelude::*,
    system::{
        lifetimeless::{Read, SRes},
        SystemParamItem,
    },
};
use bevy_math::Mat4;
use bevy_reflect::TypeUuid;
use bevy_render::{
    camera::ExtractedCamera,
    globals::{GlobalsBuffer, GlobalsUniform},
    mesh::MeshVertexBufferLayout,
    prelude::{Camera, Mesh},
    render_asset::RenderAssets,
    render_phase::{
        sort_phase_system, AddRenderCommand, DrawFunctions, PhaseItem, RenderCommand,
        RenderCommandResult, RenderPhase, SetItemPipeline, TrackedRenderPass,
    },
    render_resource::{
        BindGroup, BindGroupDescriptor, BindGroupEntry, BindGroupLayout, BindGroupLayoutDescriptor,
        BindGroupLayoutEntry, BindingResource, BindingType, BlendState, BufferBindingType,
        ColorTargetState, ColorWrites, CompareFunction, DepthBiasState, DepthStencilState,
        DynamicUniformBuffer, Extent3d, FragmentState, FrontFace, MultisampleState, PipelineCache,
        PolygonMode, PrimitiveState, RenderPipelineDescriptor, Shader, ShaderDefVal, ShaderRef,
        ShaderStages, ShaderType, SpecializedMeshPipeline, SpecializedMeshPipelineError,
        SpecializedMeshPipelines, StencilFaceState, StencilState, TextureDescriptor,
        TextureDimension, TextureSampleType, TextureUsages, TextureViewDimension, VertexState,
    },
    renderer::{RenderDevice, RenderQueue},
    texture::{FallbackImagesDepth, FallbackImagesMsaa, TextureCache},
    view::{ExtractedView, Msaa, ViewUniform, ViewUniformOffset, ViewUniforms, VisibleEntities},
    Extract, ExtractSchedule, RenderApp, RenderSet,
};
use bevy_transform::prelude::GlobalTransform;
use bevy_utils::{tracing::error, HashMap};

use crate::{
    prepare_lights, AlphaMode, DrawMesh, Material, MaterialPipeline, MaterialPipelineKey,
    MeshPipeline, MeshPipelineKey, MeshUniform, RenderMaterials, SetMaterialBindGroup,
    SetMeshBindGroup, MAX_CASCADES_PER_LIGHT, MAX_DIRECTIONAL_LIGHTS,
};

use std::{hash::Hash, marker::PhantomData};

pub const PREPASS_SHADER_HANDLE: HandleUntyped =
    HandleUntyped::weak_from_u64(Shader::TYPE_UUID, 921124473254008983);

pub const PREPASS_BINDINGS_SHADER_HANDLE: HandleUntyped =
    HandleUntyped::weak_from_u64(Shader::TYPE_UUID, 5533152893177403494);

pub const PREPASS_UTILS_SHADER_HANDLE: HandleUntyped =
    HandleUntyped::weak_from_u64(Shader::TYPE_UUID, 4603948296044544);

/// Sets up everything required to use the prepass pipeline.
///
/// This does not add the actual prepasses, see [`PrepassPlugin`] for that.
pub struct PrepassPipelinePlugin<M: Material>(PhantomData<M>);

impl<M: Material> Default for PrepassPipelinePlugin<M> {
    fn default() -> Self {
        Self(Default::default())
    }
}

impl<M: Material> Plugin for PrepassPipelinePlugin<M>
where
    M::Data: PartialEq + Eq + Hash + Clone,
{
    fn build(&self, app: &mut bevy_app::App) {
        load_internal_asset!(
            app,
            PREPASS_SHADER_HANDLE,
            "prepass.wgsl",
            Shader::from_wgsl
        );

        load_internal_asset!(
            app,
            PREPASS_BINDINGS_SHADER_HANDLE,
            "prepass_bindings.wgsl",
            Shader::from_wgsl
        );

        load_internal_asset!(
            app,
            PREPASS_UTILS_SHADER_HANDLE,
            "prepass_utils.wgsl",
            Shader::from_wgsl
        );

        let Ok(render_app) = app.get_sub_app_mut(RenderApp) else {
            return;
        };

        render_app
            .add_system(queue_prepass_view_bind_group::<M>.in_set(RenderSet::Queue))
            .init_resource::<PrepassPipeline<M>>()
            .init_resource::<PrepassViewBindGroup>()
            .init_resource::<SpecializedMeshPipelines<PrepassPipeline<M>>>()
            .init_resource::<PreviousViewProjectionUniforms>();
    }
}

/// Sets up the prepasses for a [`Material`].
///
/// This depends on the [`PrepassPipelinePlugin`].
pub struct PrepassPlugin<M: Material>(PhantomData<M>);

impl<M: Material> Default for PrepassPlugin<M> {
    fn default() -> Self {
        Self(Default::default())
    }
}

impl<M: Material> Plugin for PrepassPlugin<M>
where
    M::Data: PartialEq + Eq + Hash + Clone,
{
    fn build(&self, app: &mut bevy_app::App) {
        let no_prepass_plugin_loaded = app.world.get_resource::<AnyPrepassPluginLoaded>().is_none();

        if no_prepass_plugin_loaded {
            app.insert_resource(AnyPrepassPluginLoaded).add_systems((
                update_previous_view_projections,
                // At the start of each frame, last frame's GlobalTransforms become this frame's PreviousGlobalTransforms
                update_mesh_previous_global_transforms.in_base_set(CoreSet::PreUpdate),
            ));
        }

        let Ok(render_app) = app.get_sub_app_mut(RenderApp) else {
            return;
        };

        if no_prepass_plugin_loaded {
            render_app
                .init_resource::<DrawFunctions<Opaque3dPrepass>>()
                .init_resource::<DrawFunctions<AlphaMask3dPrepass>>()
                .add_systems((
                    extract_camera_prepass_phase.in_schedule(ExtractSchedule),
                    prepare_prepass_textures
                        .in_set(RenderSet::Prepare)
                        .after(bevy_render::view::prepare_windows),
                    prepare_previous_view_projection_uniforms
                        .in_set(RenderSet::Prepare)
                        .after(PrepassLightsViewFlush),
                    apply_system_buffers
                        .in_set(RenderSet::Prepare)
                        .in_set(PrepassLightsViewFlush)
                        .after(prepare_lights),
                    sort_phase_system::<Opaque3dPrepass>.in_set(RenderSet::PhaseSort),
                    sort_phase_system::<AlphaMask3dPrepass>.in_set(RenderSet::PhaseSort),
                ));
        }

        render_app
            .add_render_command::<Opaque3dPrepass, DrawPrepass<M>>()
            .add_render_command::<AlphaMask3dPrepass, DrawPrepass<M>>()
            .add_system(queue_prepass_material_meshes::<M>.in_set(RenderSet::Queue));
    }
}

#[derive(Resource)]
struct AnyPrepassPluginLoaded;

#[derive(Component, ShaderType, Clone)]
pub struct PreviousViewProjection {
    pub view_proj: Mat4,
}

pub fn update_previous_view_projections(
    mut commands: Commands,
    query: Query<(Entity, &Camera, &GlobalTransform), (With<Camera3d>, With<MotionVectorPrepass>)>,
) {
    for (entity, camera, camera_transform) in &query {
        commands.entity(entity).insert(PreviousViewProjection {
            view_proj: camera.projection_matrix() * camera_transform.compute_matrix().inverse(),
        });
    }
}

#[derive(Component)]
pub struct PreviousGlobalTransform(pub Mat4);

pub fn update_mesh_previous_global_transforms(
    mut commands: Commands,
    views: Query<&Camera, (With<Camera3d>, With<MotionVectorPrepass>)>,
    meshes: Query<(Entity, &GlobalTransform), With<Handle<Mesh>>>,
) {
    let should_run = views.iter().any(|camera| camera.is_active);

    if should_run {
        for (entity, transform) in &meshes {
            commands
                .entity(entity)
                .insert(PreviousGlobalTransform(transform.compute_matrix()));
        }
    }
}

#[derive(Resource)]
pub struct PrepassPipeline<M: Material> {
    pub view_layout_motion_vectors: BindGroupLayout,
    pub view_layout_no_motion_vectors: BindGroupLayout,
    pub mesh_layout: BindGroupLayout,
    pub skinned_mesh_layout: BindGroupLayout,
    pub material_layout: BindGroupLayout,
    pub material_vertex_shader: Option<Handle<Shader>>,
    pub material_fragment_shader: Option<Handle<Shader>>,
    pub material_pipeline: MaterialPipeline<M>,
    _marker: PhantomData<M>,
}

impl<M: Material> FromWorld for PrepassPipeline<M> {
    fn from_world(world: &mut World) -> Self {
        let render_device = world.resource::<RenderDevice>();
        let asset_server = world.resource::<AssetServer>();

<<<<<<< HEAD
        let view_layout_motion_vectors =
            render_device.create_bind_group_layout(&BindGroupLayoutDescriptor {
                entries: &[
                    // View
                    BindGroupLayoutEntry {
                        binding: 0,
                        visibility: ShaderStages::VERTEX | ShaderStages::FRAGMENT,
                        ty: BindingType::Buffer {
                            ty: BufferBindingType::Uniform,
                            has_dynamic_offset: true,
                            min_binding_size: Some(ViewUniform::min_size()),
                        },
                        count: None,
                    },
                    // PreviousViewProjection
                    BindGroupLayoutEntry {
                        binding: 1,
                        visibility: ShaderStages::VERTEX | ShaderStages::FRAGMENT,
                        ty: BindingType::Buffer {
                            ty: BufferBindingType::Uniform,
                            has_dynamic_offset: true,
                            min_binding_size: Some(PreviousViewProjection::min_size()),
                        },
                        count: None,
                    },
                ],
                label: Some("prepass_view_layout_motion_vectors"),
            });

        let view_layout_no_motion_vectors =
            render_device.create_bind_group_layout(&BindGroupLayoutDescriptor {
                entries: &[
                    // View
                    BindGroupLayoutEntry {
                        binding: 0,
                        visibility: ShaderStages::VERTEX | ShaderStages::FRAGMENT,
                        ty: BindingType::Buffer {
                            ty: BufferBindingType::Uniform,
                            has_dynamic_offset: true,
                            min_binding_size: Some(ViewUniform::min_size()),
                        },
                        count: None,
                    },
                ],
                label: Some("prepass_view_layout_no_motion_vectors"),
            });
=======
        let view_layout = render_device.create_bind_group_layout(&BindGroupLayoutDescriptor {
            entries: &[
                // View
                BindGroupLayoutEntry {
                    binding: 0,
                    visibility: ShaderStages::VERTEX_FRAGMENT,
                    ty: BindingType::Buffer {
                        ty: BufferBindingType::Uniform,
                        has_dynamic_offset: true,
                        min_binding_size: Some(ViewUniform::min_size()),
                    },
                    count: None,
                },
                // Globals
                BindGroupLayoutEntry {
                    binding: 1,
                    visibility: ShaderStages::VERTEX_FRAGMENT,
                    ty: BindingType::Buffer {
                        ty: BufferBindingType::Uniform,
                        has_dynamic_offset: false,
                        min_binding_size: Some(GlobalsUniform::min_size()),
                    },
                    count: None,
                },
            ],
            label: Some("prepass_view_layout"),
        });
>>>>>>> 13196613

        let mesh_pipeline = world.resource::<MeshPipeline>();

        PrepassPipeline {
            view_layout_motion_vectors,
            view_layout_no_motion_vectors,
            mesh_layout: mesh_pipeline.mesh_layout.clone(),
            skinned_mesh_layout: mesh_pipeline.skinned_mesh_layout.clone(),
            material_vertex_shader: match M::prepass_vertex_shader() {
                ShaderRef::Default => None,
                ShaderRef::Handle(handle) => Some(handle),
                ShaderRef::Path(path) => Some(asset_server.load(path)),
            },
            material_fragment_shader: match M::prepass_fragment_shader() {
                ShaderRef::Default => None,
                ShaderRef::Handle(handle) => Some(handle),
                ShaderRef::Path(path) => Some(asset_server.load(path)),
            },
            material_layout: M::bind_group_layout(render_device),
            material_pipeline: world.resource::<MaterialPipeline<M>>().clone(),
            _marker: PhantomData,
        }
    }
}

impl<M: Material> SpecializedMeshPipeline for PrepassPipeline<M>
where
    M::Data: PartialEq + Eq + Hash + Clone,
{
    type Key = MaterialPipelineKey<M>;

    fn specialize(
        &self,
        key: Self::Key,
        layout: &MeshVertexBufferLayout,
    ) -> Result<RenderPipelineDescriptor, SpecializedMeshPipelineError> {
        let mut bind_group_layouts = vec![if key
            .mesh_key
            .contains(MeshPipelineKey::MOTION_VECTOR_PREPASS)
        {
            self.view_layout_motion_vectors.clone()
        } else {
            self.view_layout_no_motion_vectors.clone()
        }];
        let mut shader_defs = Vec::new();
        let mut vertex_attributes = Vec::new();

        // NOTE: Eventually, it would be nice to only add this when the shaders are overloaded by the Material.
        // The main limitation right now is that bind group order is hardcoded in shaders.
        bind_group_layouts.insert(1, self.material_layout.clone());

        if key.mesh_key.contains(MeshPipelineKey::DEPTH_PREPASS) {
            shader_defs.push("DEPTH_PREPASS".into());
        }

        if key.mesh_key.contains(MeshPipelineKey::ALPHA_MASK) {
            shader_defs.push("ALPHA_MASK".into());
        }

        let blend_key = key
            .mesh_key
            .intersection(MeshPipelineKey::BLEND_RESERVED_BITS);
        if blend_key == MeshPipelineKey::BLEND_PREMULTIPLIED_ALPHA {
            shader_defs.push("BLEND_PREMULTIPLIED_ALPHA".into());
        }
        if blend_key == MeshPipelineKey::BLEND_ALPHA {
            shader_defs.push("BLEND_ALPHA".into());
        }

        if layout.contains(Mesh::ATTRIBUTE_POSITION) {
            shader_defs.push("VERTEX_POSITIONS".into());
            vertex_attributes.push(Mesh::ATTRIBUTE_POSITION.at_shader_location(0));
        }

        shader_defs.push(ShaderDefVal::UInt(
            "MAX_DIRECTIONAL_LIGHTS".to_string(),
            MAX_DIRECTIONAL_LIGHTS as u32,
        ));
        shader_defs.push(ShaderDefVal::UInt(
            "MAX_CASCADES_PER_LIGHT".to_string(),
            MAX_CASCADES_PER_LIGHT as u32,
        ));
        if key.mesh_key.contains(MeshPipelineKey::DEPTH_CLAMP_ORTHO) {
            shader_defs.push("DEPTH_CLAMP_ORTHO".into());
        }

        if layout.contains(Mesh::ATTRIBUTE_UV_0) {
            shader_defs.push("VERTEX_UVS".into());
            vertex_attributes.push(Mesh::ATTRIBUTE_UV_0.at_shader_location(1));
        }

        if key.mesh_key.contains(MeshPipelineKey::NORMAL_PREPASS) {
            vertex_attributes.push(Mesh::ATTRIBUTE_NORMAL.at_shader_location(2));
            shader_defs.push("NORMAL_PREPASS".into());

            if layout.contains(Mesh::ATTRIBUTE_TANGENT) {
                shader_defs.push("VERTEX_TANGENTS".into());
                vertex_attributes.push(Mesh::ATTRIBUTE_TANGENT.at_shader_location(3));
            }
        }

        if key
            .mesh_key
            .contains(MeshPipelineKey::MOTION_VECTOR_PREPASS)
        {
            shader_defs.push("MOTION_VECTOR_PREPASS".into());
        }

        if key
            .mesh_key
            .intersects(MeshPipelineKey::NORMAL_PREPASS | MeshPipelineKey::MOTION_VECTOR_PREPASS)
        {
            shader_defs.push("PREPASS_FRAGMENT".into());
        }

        if layout.contains(Mesh::ATTRIBUTE_JOINT_INDEX)
            && layout.contains(Mesh::ATTRIBUTE_JOINT_WEIGHT)
        {
            shader_defs.push("SKINNED".into());
            vertex_attributes.push(Mesh::ATTRIBUTE_JOINT_INDEX.at_shader_location(4));
            vertex_attributes.push(Mesh::ATTRIBUTE_JOINT_WEIGHT.at_shader_location(5));
            bind_group_layouts.insert(2, self.skinned_mesh_layout.clone());
        } else {
            bind_group_layouts.insert(2, self.mesh_layout.clone());
        }

        let vertex_buffer_layout = layout.get_layout(&vertex_attributes)?;

        // Setup prepass fragment targets - normals in slot 0 (or None if not needed), motion vectors in slot 1
        let mut targets = vec![];
        targets.push(
            key.mesh_key
                .contains(MeshPipelineKey::NORMAL_PREPASS)
                .then_some(ColorTargetState {
                    format: NORMAL_PREPASS_FORMAT,
                    blend: Some(BlendState::REPLACE),
                    write_mask: ColorWrites::ALL,
                }),
        );
        targets.push(
            key.mesh_key
                .contains(MeshPipelineKey::MOTION_VECTOR_PREPASS)
                .then_some(ColorTargetState {
                    format: MOTION_VECTOR_PREPASS_FORMAT,
                    blend: Some(BlendState::REPLACE),
                    write_mask: ColorWrites::ALL,
                }),
        );
        if targets.iter().all(Option::is_none) {
            // if no targets are required then clear the list, so that no fragment shader is required
            // (though one may still be used for discarding depth buffer writes)
            targets.clear();
        }

        // The fragment shader is only used when the normal prepass or motion vectors prepass
        // is enabled or the material uses alpha cutoff values and doesn't rely on the standard
        // prepass shader
        let fragment_required = !targets.is_empty()
            || ((key.mesh_key.contains(MeshPipelineKey::ALPHA_MASK)
                || blend_key == MeshPipelineKey::BLEND_PREMULTIPLIED_ALPHA
                || blend_key == MeshPipelineKey::BLEND_ALPHA)
                && self.material_fragment_shader.is_some());

        let fragment = fragment_required.then(|| {
            // Use the fragment shader from the material
            let frag_shader_handle = match self.material_fragment_shader.clone() {
                Some(frag_shader_handle) => frag_shader_handle,
                _ => PREPASS_SHADER_HANDLE.typed::<Shader>(),
            };

            FragmentState {
                shader: frag_shader_handle,
                entry_point: "fragment".into(),
                shader_defs: shader_defs.clone(),
                targets,
            }
        });

        // Use the vertex shader from the material if present
        let vert_shader_handle = if let Some(handle) = &self.material_vertex_shader {
            handle.clone()
        } else {
            PREPASS_SHADER_HANDLE.typed::<Shader>()
        };

        let mut descriptor = RenderPipelineDescriptor {
            vertex: VertexState {
                shader: vert_shader_handle,
                entry_point: "vertex".into(),
                shader_defs,
                buffers: vec![vertex_buffer_layout],
            },
            fragment,
            layout: bind_group_layouts,
            primitive: PrimitiveState {
                topology: key.mesh_key.primitive_topology(),
                strip_index_format: None,
                front_face: FrontFace::Ccw,
                cull_mode: None,
                unclipped_depth: false,
                polygon_mode: PolygonMode::Fill,
                conservative: false,
            },
            depth_stencil: Some(DepthStencilState {
                format: DEPTH_PREPASS_FORMAT,
                depth_write_enabled: true,
                depth_compare: CompareFunction::GreaterEqual,
                stencil: StencilState {
                    front: StencilFaceState::IGNORE,
                    back: StencilFaceState::IGNORE,
                    read_mask: 0,
                    write_mask: 0,
                },
                bias: DepthBiasState {
                    constant: 0,
                    slope_scale: 0.0,
                    clamp: 0.0,
                },
            }),
            multisample: MultisampleState {
                count: key.mesh_key.msaa_samples(),
                mask: !0,
                alpha_to_coverage_enabled: false,
            },
            push_constant_ranges: Vec::new(),
            label: Some("prepass_pipeline".into()),
        };

        // This is a bit risky because it's possible to change something that would
        // break the prepass but be fine in the main pass.
        // Since this api is pretty low-level it doesn't matter that much, but it is a potential issue.
        M::specialize(&self.material_pipeline, &mut descriptor, layout, key)?;

        Ok(descriptor)
    }
}

pub fn get_bind_group_layout_entries(
    bindings: [u32; 3],
    multisampled: bool,
) -> [BindGroupLayoutEntry; 3] {
    [
        // Depth texture
        BindGroupLayoutEntry {
            binding: bindings[0],
            visibility: ShaderStages::FRAGMENT,
            ty: BindingType::Texture {
                multisampled,
                sample_type: TextureSampleType::Depth,
                view_dimension: TextureViewDimension::D2,
            },
            count: None,
        },
        // Normal texture
        BindGroupLayoutEntry {
            binding: bindings[1],
            visibility: ShaderStages::FRAGMENT,
            ty: BindingType::Texture {
                multisampled,
                sample_type: TextureSampleType::Float { filterable: true },
                view_dimension: TextureViewDimension::D2,
            },
            count: None,
        },
        // Motion Vectors texture
        BindGroupLayoutEntry {
            binding: bindings[2],
            visibility: ShaderStages::FRAGMENT,
            ty: BindingType::Texture {
                multisampled,
                sample_type: TextureSampleType::Float { filterable: true },
                view_dimension: TextureViewDimension::D2,
            },
            count: None,
        },
    ]
}

pub fn get_bindings<'a>(
    prepass_textures: Option<&'a ViewPrepassTextures>,
    fallback_images: &'a mut FallbackImagesMsaa,
    fallback_depths: &'a mut FallbackImagesDepth,
    msaa: &'a Msaa,
    bindings: [u32; 3],
) -> [BindGroupEntry<'a>; 3] {
    let depth_view = match prepass_textures.and_then(|x| x.depth.as_ref()) {
        Some(texture) => &texture.default_view,
        None => {
            &fallback_depths
                .image_for_samplecount(msaa.samples())
                .texture_view
        }
    };

    let normal_motion_vectors_fallback = &fallback_images
        .image_for_samplecount(msaa.samples())
        .texture_view;

    let normal_view = match prepass_textures.and_then(|x| x.normal.as_ref()) {
        Some(texture) => &texture.default_view,
        None => normal_motion_vectors_fallback,
    };

    let motion_vectors_view = match prepass_textures.and_then(|x| x.motion_vectors.as_ref()) {
        Some(texture) => &texture.default_view,
        None => normal_motion_vectors_fallback,
    };

    [
        BindGroupEntry {
            binding: bindings[0],
            resource: BindingResource::TextureView(depth_view),
        },
        BindGroupEntry {
            binding: bindings[1],
            resource: BindingResource::TextureView(normal_view),
        },
        BindGroupEntry {
            binding: bindings[2],
            resource: BindingResource::TextureView(motion_vectors_view),
        },
    ]
}

// Extract the render phases for the prepass
pub fn extract_camera_prepass_phase(
    mut commands: Commands,
    cameras_3d: Extract<
        Query<
            (
                Entity,
                &Camera,
                Option<&DepthPrepass>,
                Option<&NormalPrepass>,
                Option<&MotionVectorPrepass>,
                Option<&PreviousViewProjection>,
            ),
            With<Camera3d>,
        >,
    >,
) {
    for (
        entity,
        camera,
        depth_prepass,
        normal_prepass,
        motion_vector_prepass,
        maybe_previous_view_proj,
    ) in cameras_3d.iter()
    {
        if camera.is_active {
            let mut entity = commands.get_or_spawn(entity);

            if depth_prepass.is_some()
                || normal_prepass.is_some()
                || motion_vector_prepass.is_some()
            {
                entity.insert((
                    RenderPhase::<Opaque3dPrepass>::default(),
                    RenderPhase::<AlphaMask3dPrepass>::default(),
                ));
            }

            if depth_prepass.is_some() {
                entity.insert(DepthPrepass);
            }
            if normal_prepass.is_some() {
                entity.insert(NormalPrepass);
            }
            if motion_vector_prepass.is_some() {
                entity.insert(MotionVectorPrepass);
            }

            if let Some(previous_view) = maybe_previous_view_proj {
                entity.insert(previous_view.clone());
            }
        }
    }
}

#[derive(Resource, Default)]
pub struct PreviousViewProjectionUniforms {
    pub uniforms: DynamicUniformBuffer<PreviousViewProjection>,
}

#[derive(Component)]
pub struct PreviousViewProjectionUniformOffset {
    pub offset: u32,
}

pub fn prepare_previous_view_projection_uniforms(
    mut commands: Commands,
    render_device: Res<RenderDevice>,
    render_queue: Res<RenderQueue>,
    mut view_uniforms: ResMut<PreviousViewProjectionUniforms>,
    views: Query<
        (Entity, &ExtractedView, Option<&PreviousViewProjection>),
        With<MotionVectorPrepass>,
    >,
) {
    view_uniforms.uniforms.clear();

    for (entity, camera, maybe_previous_view_proj) in &views {
        let view_projection = match maybe_previous_view_proj {
            Some(previous_view) => previous_view.clone(),
            None => PreviousViewProjection {
                view_proj: camera.projection * camera.transform.compute_matrix().inverse(),
            },
        };
        commands
            .entity(entity)
            .insert(PreviousViewProjectionUniformOffset {
                offset: view_uniforms.uniforms.push(view_projection),
            });
    }

    view_uniforms
        .uniforms
        .write_buffer(&render_device, &render_queue);
}

// Prepares the textures used by the prepass
pub fn prepare_prepass_textures(
    mut commands: Commands,
    mut texture_cache: ResMut<TextureCache>,
    msaa: Res<Msaa>,
    render_device: Res<RenderDevice>,
    views_3d: Query<
        (
            Entity,
            &ExtractedCamera,
            Option<&DepthPrepass>,
            Option<&NormalPrepass>,
            Option<&MotionVectorPrepass>,
        ),
        (
            With<RenderPhase<Opaque3dPrepass>>,
            With<RenderPhase<AlphaMask3dPrepass>>,
        ),
    >,
) {
    let mut depth_textures = HashMap::default();
    let mut normal_textures = HashMap::default();
    let mut motion_vectors_textures = HashMap::default();
    for (entity, camera, depth_prepass, normal_prepass, motion_vector_prepass) in &views_3d {
        let Some(physical_target_size) = camera.physical_target_size else {
            continue;
        };

        let size = Extent3d {
            depth_or_array_layers: 1,
            width: physical_target_size.x,
            height: physical_target_size.y,
        };

        let cached_depth_texture = depth_prepass.is_some().then(|| {
            depth_textures
                .entry(camera.target.clone())
                .or_insert_with(|| {
                    let descriptor = TextureDescriptor {
                        label: Some("prepass_depth_texture"),
                        size,
                        mip_level_count: 1,
                        sample_count: msaa.samples(),
                        dimension: TextureDimension::D2,
                        format: DEPTH_PREPASS_FORMAT,
                        usage: TextureUsages::COPY_DST
                            | TextureUsages::RENDER_ATTACHMENT
                            | TextureUsages::TEXTURE_BINDING,
                        view_formats: &[],
                    };
                    texture_cache.get(&render_device, descriptor)
                })
                .clone()
        });

        let cached_normals_texture = normal_prepass.is_some().then(|| {
            normal_textures
                .entry(camera.target.clone())
                .or_insert_with(|| {
                    texture_cache.get(
                        &render_device,
                        TextureDescriptor {
                            label: Some("prepass_normal_texture"),
                            size,
                            mip_level_count: 1,
                            sample_count: msaa.samples(),
                            dimension: TextureDimension::D2,
                            format: NORMAL_PREPASS_FORMAT,
                            usage: TextureUsages::RENDER_ATTACHMENT
                                | TextureUsages::TEXTURE_BINDING,
                            view_formats: &[],
                        },
                    )
                })
                .clone()
        });

        let cached_motion_vectors_texture = motion_vector_prepass.is_some().then(|| {
            motion_vectors_textures
                .entry(camera.target.clone())
                .or_insert_with(|| {
                    texture_cache.get(
                        &render_device,
                        TextureDescriptor {
                            label: Some("prepass_motion_vectors_textures"),
                            size,
                            mip_level_count: 1,
                            sample_count: msaa.samples(),
                            dimension: TextureDimension::D2,
                            format: MOTION_VECTOR_PREPASS_FORMAT,
                            usage: TextureUsages::RENDER_ATTACHMENT
                                | TextureUsages::TEXTURE_BINDING,
                            view_formats: &[],
                        },
                    )
                })
                .clone()
        });

        commands.entity(entity).insert(ViewPrepassTextures {
            depth: cached_depth_texture,
            normal: cached_normals_texture,
            motion_vectors: cached_motion_vectors_texture,
            size,
        });
    }
}

#[derive(Default, Resource)]
pub struct PrepassViewBindGroup {
    motion_vectors: Option<BindGroup>,
    no_motion_vectors: Option<BindGroup>,
}

pub fn queue_prepass_view_bind_group<M: Material>(
    render_device: Res<RenderDevice>,
    prepass_pipeline: Res<PrepassPipeline<M>>,
    view_uniforms: Res<ViewUniforms>,
<<<<<<< HEAD
    previous_view_proj_uniforms: Res<PreviousViewProjectionUniforms>,
    mut prepass_view_bind_group: ResMut<PrepassViewBindGroup>,
) {
    if let (Some(view_binding), Some(previous_view_proj_binding)) = (
        view_uniforms.uniforms.binding(),
        previous_view_proj_uniforms.uniforms.binding(),
    ) {
        prepass_view_bind_group.motion_vectors =
            Some(render_device.create_bind_group(&BindGroupDescriptor {
                entries: &[
                    BindGroupEntry {
                        binding: 0,
                        resource: view_binding,
                    },
                    BindGroupEntry {
                        binding: 1,
                        resource: previous_view_proj_binding,
                    },
                ],
                label: Some("prepass_view_motion_vectors_bind_group"),
                layout: &prepass_pipeline.view_layout_motion_vectors,
            }));
    }

    if let Some(view_binding) = view_uniforms.uniforms.binding() {
        prepass_view_bind_group.no_motion_vectors =
            Some(render_device.create_bind_group(&BindGroupDescriptor {
                entries: &[BindGroupEntry {
                    binding: 0,
                    resource: view_binding,
                }],
                label: Some("prepass_view_no_motion_vectors_bind_group"),
                layout: &prepass_pipeline.view_layout_no_motion_vectors,
            }));
    }
=======
    globals_buffer: Res<GlobalsBuffer>,
    mut prepass_view_bind_group: ResMut<PrepassViewBindGroup>,
) {
    let Some(view_binding) = view_uniforms.uniforms.binding() else { return };
    let Some(globals_binding) = globals_buffer.buffer.binding() else { return };
    prepass_view_bind_group.bind_group =
        Some(render_device.create_bind_group(&BindGroupDescriptor {
            entries: &[
                BindGroupEntry {
                    binding: 0,
                    resource: view_binding,
                },
                BindGroupEntry {
                    binding: 1,
                    resource: globals_binding,
                },
            ],
            label: Some("prepass_view_bind_group"),
            layout: &prepass_pipeline.view_layout,
        }));
>>>>>>> 13196613
}

#[allow(clippy::too_many_arguments)]
pub fn queue_prepass_material_meshes<M: Material>(
    opaque_draw_functions: Res<DrawFunctions<Opaque3dPrepass>>,
    alpha_mask_draw_functions: Res<DrawFunctions<AlphaMask3dPrepass>>,
    prepass_pipeline: Res<PrepassPipeline<M>>,
    mut pipelines: ResMut<SpecializedMeshPipelines<PrepassPipeline<M>>>,
    pipeline_cache: Res<PipelineCache>,
    msaa: Res<Msaa>,
    render_meshes: Res<RenderAssets<Mesh>>,
    render_materials: Res<RenderMaterials<M>>,
    material_meshes: Query<(&Handle<M>, &Handle<Mesh>, &MeshUniform)>,
    mut views: Query<(
        &ExtractedView,
        &VisibleEntities,
        &mut RenderPhase<Opaque3dPrepass>,
        &mut RenderPhase<AlphaMask3dPrepass>,
        Option<&DepthPrepass>,
        Option<&NormalPrepass>,
        Option<&MotionVectorPrepass>,
    )>,
) where
    M::Data: PartialEq + Eq + Hash + Clone,
{
    let opaque_draw_prepass = opaque_draw_functions
        .read()
        .get_id::<DrawPrepass<M>>()
        .unwrap();
    let alpha_mask_draw_prepass = alpha_mask_draw_functions
        .read()
        .get_id::<DrawPrepass<M>>()
        .unwrap();
    for (
        view,
        visible_entities,
        mut opaque_phase,
        mut alpha_mask_phase,
        depth_prepass,
        normal_prepass,
        motion_vector_prepass,
    ) in &mut views
    {
        let mut view_key = MeshPipelineKey::from_msaa_samples(msaa.samples());
        if depth_prepass.is_some() {
            view_key |= MeshPipelineKey::DEPTH_PREPASS;
        }
        if normal_prepass.is_some() {
            view_key |= MeshPipelineKey::NORMAL_PREPASS;
        }
        if motion_vector_prepass.is_some() {
            view_key |= MeshPipelineKey::MOTION_VECTOR_PREPASS;
        }

        let rangefinder = view.rangefinder3d();

        for visible_entity in &visible_entities.entities {
            let Ok((material_handle, mesh_handle, mesh_uniform)) = material_meshes.get(*visible_entity) else {
                continue;
            };

            let (Some(material), Some(mesh)) = (
                render_materials.get(material_handle),
                render_meshes.get(mesh_handle),
            ) else {
                continue;
            };

            let mut mesh_key =
                MeshPipelineKey::from_primitive_topology(mesh.primitive_topology) | view_key;
            let alpha_mode = material.properties.alpha_mode;
            match alpha_mode {
                AlphaMode::Opaque => {}
                AlphaMode::Mask(_) => mesh_key |= MeshPipelineKey::ALPHA_MASK,
                AlphaMode::Blend
                | AlphaMode::Premultiplied
                | AlphaMode::Add
                | AlphaMode::Multiply => continue,
            }

            let pipeline_id = pipelines.specialize(
                &pipeline_cache,
                &prepass_pipeline,
                MaterialPipelineKey {
                    mesh_key,
                    bind_group_data: material.key.clone(),
                },
                &mesh.layout,
            );
            let pipeline_id = match pipeline_id {
                Ok(id) => id,
                Err(err) => {
                    error!("{}", err);
                    continue;
                }
            };

            let distance =
                rangefinder.distance(&mesh_uniform.transform) + material.properties.depth_bias;
            match alpha_mode {
                AlphaMode::Opaque => {
                    opaque_phase.add(Opaque3dPrepass {
                        entity: *visible_entity,
                        draw_function: opaque_draw_prepass,
                        pipeline_id,
                        distance,
                    });
                }
                AlphaMode::Mask(_) => {
                    alpha_mask_phase.add(AlphaMask3dPrepass {
                        entity: *visible_entity,
                        draw_function: alpha_mask_draw_prepass,
                        pipeline_id,
                        distance,
                    });
                }
                AlphaMode::Blend
                | AlphaMode::Premultiplied
                | AlphaMode::Add
                | AlphaMode::Multiply => {}
            }
        }
    }
}

pub struct SetPrepassViewBindGroup<const I: usize>;
impl<P: PhaseItem, const I: usize> RenderCommand<P> for SetPrepassViewBindGroup<I> {
    type Param = SRes<PrepassViewBindGroup>;
    type ViewWorldQuery = (
        Read<ViewUniformOffset>,
        Option<Read<PreviousViewProjectionUniformOffset>>,
    );
    type ItemWorldQuery = ();

    #[inline]
    fn render<'w>(
        _item: &P,
        (view_uniform_offset, previous_view_projection_uniform_offset): (
            &'_ ViewUniformOffset,
            Option<&'_ PreviousViewProjectionUniformOffset>,
        ),
        _entity: (),
        prepass_view_bind_group: SystemParamItem<'w, '_, Self::Param>,
        pass: &mut TrackedRenderPass<'w>,
    ) -> RenderCommandResult {
        let prepass_view_bind_group = prepass_view_bind_group.into_inner();

        if let Some(previous_view_projection_uniform_offset) =
            previous_view_projection_uniform_offset
        {
            pass.set_bind_group(
                I,
                prepass_view_bind_group.motion_vectors.as_ref().unwrap(),
                &[
                    view_uniform_offset.offset,
                    previous_view_projection_uniform_offset.offset,
                ],
            );
        } else {
            pass.set_bind_group(
                I,
                prepass_view_bind_group.no_motion_vectors.as_ref().unwrap(),
                &[view_uniform_offset.offset],
            );
        }

        RenderCommandResult::Success
    }
}

pub type DrawPrepass<M> = (
    SetItemPipeline,
    SetPrepassViewBindGroup<0>,
    SetMaterialBindGroup<M, 1>,
    SetMeshBindGroup<2>,
    DrawMesh,
);

#[derive(Debug, Hash, PartialEq, Eq, Clone, SystemSet)]
struct PrepassLightsViewFlush;<|MERGE_RESOLUTION|>--- conflicted
+++ resolved
@@ -226,7 +226,6 @@
         let render_device = world.resource::<RenderDevice>();
         let asset_server = world.resource::<AssetServer>();
 
-<<<<<<< HEAD
         let view_layout_motion_vectors =
             render_device.create_bind_group_layout(&BindGroupLayoutDescriptor {
                 entries: &[
@@ -241,9 +240,20 @@
                         },
                         count: None,
                     },
+                    // Globals
+                    BindGroupLayoutEntry {
+                        binding: 1,
+                        visibility: ShaderStages::VERTEX_FRAGMENT,
+                        ty: BindingType::Buffer {
+                            ty: BufferBindingType::Uniform,
+                            has_dynamic_offset: false,
+                            min_binding_size: Some(GlobalsUniform::min_size()),
+                        },
+                        count: None,
+                    },
                     // PreviousViewProjection
                     BindGroupLayoutEntry {
-                        binding: 1,
+                        binding: 2,
                         visibility: ShaderStages::VERTEX | ShaderStages::FRAGMENT,
                         ty: BindingType::Buffer {
                             ty: BufferBindingType::Uniform,
@@ -270,38 +280,20 @@
                         },
                         count: None,
                     },
+                    // Globals
+                    BindGroupLayoutEntry {
+                        binding: 1,
+                        visibility: ShaderStages::VERTEX_FRAGMENT,
+                        ty: BindingType::Buffer {
+                            ty: BufferBindingType::Uniform,
+                            has_dynamic_offset: false,
+                            min_binding_size: Some(GlobalsUniform::min_size()),
+                        },
+                        count: None,
+                    },
                 ],
                 label: Some("prepass_view_layout_no_motion_vectors"),
             });
-=======
-        let view_layout = render_device.create_bind_group_layout(&BindGroupLayoutDescriptor {
-            entries: &[
-                // View
-                BindGroupLayoutEntry {
-                    binding: 0,
-                    visibility: ShaderStages::VERTEX_FRAGMENT,
-                    ty: BindingType::Buffer {
-                        ty: BufferBindingType::Uniform,
-                        has_dynamic_offset: true,
-                        min_binding_size: Some(ViewUniform::min_size()),
-                    },
-                    count: None,
-                },
-                // Globals
-                BindGroupLayoutEntry {
-                    binding: 1,
-                    visibility: ShaderStages::VERTEX_FRAGMENT,
-                    ty: BindingType::Buffer {
-                        ty: BufferBindingType::Uniform,
-                        has_dynamic_offset: false,
-                        min_binding_size: Some(GlobalsUniform::min_size()),
-                    },
-                    count: None,
-                },
-            ],
-            label: Some("prepass_view_layout"),
-        });
->>>>>>> 13196613
 
         let mesh_pipeline = world.resource::<MeshPipeline>();
 
@@ -841,12 +833,13 @@
     render_device: Res<RenderDevice>,
     prepass_pipeline: Res<PrepassPipeline<M>>,
     view_uniforms: Res<ViewUniforms>,
-<<<<<<< HEAD
+    globals_buffer: Res<GlobalsBuffer>,
     previous_view_proj_uniforms: Res<PreviousViewProjectionUniforms>,
     mut prepass_view_bind_group: ResMut<PrepassViewBindGroup>,
 ) {
-    if let (Some(view_binding), Some(previous_view_proj_binding)) = (
+    if let (Some(view_binding), Some(globals_binding), Some(previous_view_proj_binding)) = (
         view_uniforms.uniforms.binding(),
+        globals_buffer.buffer.binding(),
         previous_view_proj_uniforms.uniforms.binding(),
     ) {
         prepass_view_bind_group.motion_vectors =
@@ -858,6 +851,10 @@
                     },
                     BindGroupEntry {
                         binding: 1,
+                        resource: globals_binding,
+                    },
+                    BindGroupEntry {
+                        binding: 2,
                         resource: previous_view_proj_binding,
                     },
                 ],
@@ -866,39 +863,26 @@
             }));
     }
 
-    if let Some(view_binding) = view_uniforms.uniforms.binding() {
+    if let (Some(view_binding), Some(globals_binding)) = (
+        view_uniforms.uniforms.binding(),
+        globals_buffer.buffer.binding(),
+    ) {
         prepass_view_bind_group.no_motion_vectors =
             Some(render_device.create_bind_group(&BindGroupDescriptor {
-                entries: &[BindGroupEntry {
-                    binding: 0,
-                    resource: view_binding,
-                }],
+                entries: &[
+                    BindGroupEntry {
+                        binding: 0,
+                        resource: view_binding,
+                    },
+                    BindGroupEntry {
+                        binding: 1,
+                        resource: globals_binding,
+                    },
+                ],
                 label: Some("prepass_view_no_motion_vectors_bind_group"),
                 layout: &prepass_pipeline.view_layout_no_motion_vectors,
             }));
     }
-=======
-    globals_buffer: Res<GlobalsBuffer>,
-    mut prepass_view_bind_group: ResMut<PrepassViewBindGroup>,
-) {
-    let Some(view_binding) = view_uniforms.uniforms.binding() else { return };
-    let Some(globals_binding) = globals_buffer.buffer.binding() else { return };
-    prepass_view_bind_group.bind_group =
-        Some(render_device.create_bind_group(&BindGroupDescriptor {
-            entries: &[
-                BindGroupEntry {
-                    binding: 0,
-                    resource: view_binding,
-                },
-                BindGroupEntry {
-                    binding: 1,
-                    resource: globals_binding,
-                },
-            ],
-            label: Some("prepass_view_bind_group"),
-            layout: &prepass_pipeline.view_layout,
-        }));
->>>>>>> 13196613
 }
 
 #[allow(clippy::too_many_arguments)]
