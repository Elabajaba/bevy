--- conflicted
+++ resolved
@@ -48,7 +48,7 @@
 use crate::{
     AlphaMode, DrawMesh, Material, MaterialPipeline, MaterialPipelineKey, MeshPipeline,
     MeshPipelineKey, MeshUniform, RenderMaterials, SetMaterialBindGroup, SetMeshBindGroup,
-    MAX_DIRECTIONAL_LIGHTS,
+    MAX_CASCADES_PER_LIGHT, MAX_DIRECTIONAL_LIGHTS,
 };
 
 use std::{hash::Hash, marker::PhantomData};
@@ -89,12 +89,6 @@
             Shader::from_wgsl
         );
 
-<<<<<<< HEAD
-        app.add_system_to_stage(CoreStage::PreUpdate, update_previous_view_projections)
-            .add_system_to_stage(CoreStage::PreUpdate, update_mesh_previous_global_transforms);
-
-        let Ok(render_app) = app.get_sub_app_mut(RenderApp) else { return };
-=======
         load_internal_asset!(
             app,
             PREPASS_UTILS_SHADER_HANDLE,
@@ -102,10 +96,24 @@
             Shader::from_wgsl
         );
 
-        let Ok(render_app) = app.get_sub_app_mut(RenderApp) else {
-            return;
-        };
->>>>>>> aab518af
+        load_internal_asset!(
+            app,
+            PREPASS_UTILS_SHADER_HANDLE,
+            "prepass_utils.wgsl",
+            Shader::from_wgsl
+        );
+
+        load_internal_asset!(
+            app,
+            PREPASS_UTILS_SHADER_HANDLE,
+            "prepass_utils.wgsl",
+            Shader::from_wgsl
+        );
+
+        app.add_system_to_stage(CoreStage::PreUpdate, update_previous_view_projections)
+            .add_system_to_stage(CoreStage::PreUpdate, update_mesh_previous_global_transforms);
+
+        let Ok(render_app) = app.get_sub_app_mut(RenderApp) else { return };
 
         render_app
             .add_system_to_stage(RenderStage::Extract, extract_camera_prepass_phase)
@@ -265,6 +273,10 @@
         shader_defs.push(ShaderDefVal::Int(
             "MAX_DIRECTIONAL_LIGHTS".to_string(),
             MAX_DIRECTIONAL_LIGHTS as i32,
+        ));
+        shader_defs.push(ShaderDefVal::UInt(
+            "MAX_CASCADES_PER_LIGHT".to_string(),
+            MAX_CASCADES_PER_LIGHT as u32,
         ));
 
         if layout.contains(Mesh::ATTRIBUTE_UV_0) {
