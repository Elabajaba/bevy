use bevy_app::{CoreStage, Plugin};
use bevy_asset::{load_internal_asset, AssetServer, Handle, HandleUntyped};
use bevy_core_pipeline::{
    prelude::Camera3d,
    prepass::{
        AlphaMask3dPrepass, DepthPrepass, NormalPrepass, Opaque3dPrepass, VelocityPrepass,
        ViewPrepassTextures, DEPTH_PREPASS_FORMAT, NORMAL_PREPASS_FORMAT, VELOCITY_PREPASS_FORMAT,
    },
};
use bevy_ecs::{
    prelude::{Component, Entity},
    query::With,
    system::{
        lifetimeless::{Read, SRes},
        Commands, Query, Res, ResMut, Resource, SystemParamItem,
    },
    world::{FromWorld, World},
};
use bevy_math::Mat4;
use bevy_reflect::TypeUuid;
use bevy_render::{
    camera::ExtractedCamera,
    mesh::MeshVertexBufferLayout,
    prelude::{Camera, Mesh},
    render_asset::RenderAssets,
    render_phase::{
        sort_phase_system, AddRenderCommand, DrawFunctions, PhaseItem, RenderCommand,
        RenderCommandResult, RenderPhase, SetItemPipeline, TrackedRenderPass,
    },
    render_resource::{
        BindGroup, BindGroupDescriptor, BindGroupEntry, BindGroupLayout, BindGroupLayoutDescriptor,
        BindGroupLayoutEntry, BindingType, BlendState, BufferBindingType, ColorTargetState,
        ColorWrites, CompareFunction, DepthBiasState, DepthStencilState, DynamicUniformBuffer,
        Extent3d, FragmentState, FrontFace, MultisampleState, PipelineCache, PolygonMode,
        PrimitiveState, RenderPipelineDescriptor, Shader, ShaderDefVal, ShaderRef, ShaderStages,
        ShaderType, SpecializedMeshPipeline, SpecializedMeshPipelineError,
        SpecializedMeshPipelines, StencilFaceState, StencilState, TextureDescriptor,
        TextureDimension, TextureUsages, VertexState,
    },
    renderer::{RenderDevice, RenderQueue},
    texture::TextureCache,
    view::{ExtractedView, Msaa, ViewUniform, ViewUniformOffset, ViewUniforms, VisibleEntities},
    Extract, RenderApp, RenderStage,
};
use bevy_transform::prelude::GlobalTransform;
use bevy_utils::{tracing::error, HashMap};

use crate::{
    AlphaMode, DrawMesh, Material, MaterialPipeline, MaterialPipelineKey, MeshPipeline,
    MeshPipelineKey, MeshUniform, RenderMaterials, SetMaterialBindGroup, SetMeshBindGroup,
    MAX_DIRECTIONAL_LIGHTS,
};

use std::{hash::Hash, marker::PhantomData};

pub const PREPASS_SHADER_HANDLE: HandleUntyped =
    HandleUntyped::weak_from_u64(Shader::TYPE_UUID, 921124473254008983);

pub const PREPASS_BINDINGS_SHADER_HANDLE: HandleUntyped =
    HandleUntyped::weak_from_u64(Shader::TYPE_UUID, 5533152893177403494);

pub struct PrepassPlugin<M: Material>(PhantomData<M>);

impl<M: Material> Default for PrepassPlugin<M> {
    fn default() -> Self {
        Self(Default::default())
    }
}

impl<M: Material> Plugin for PrepassPlugin<M>
where
    M::Data: PartialEq + Eq + Hash + Clone,
{
    fn build(&self, app: &mut bevy_app::App) {
        load_internal_asset!(
            app,
            PREPASS_SHADER_HANDLE,
            "prepass.wgsl",
            Shader::from_wgsl
        );

        load_internal_asset!(
            app,
            PREPASS_BINDINGS_SHADER_HANDLE,
            "prepass_bindings.wgsl",
            Shader::from_wgsl
        );

        app.add_system_to_stage(CoreStage::PreUpdate, update_previous_view_projections)
            .add_system_to_stage(CoreStage::PreUpdate, update_mesh_previous_global_transforms);

        let Ok(render_app) = app.get_sub_app_mut(RenderApp) else { return };

        render_app
            .add_system_to_stage(RenderStage::Extract, extract_camera_prepass_phase)
            .add_system_to_stage(RenderStage::Prepare, prepare_prepass_textures)
            .add_system_to_stage(
                RenderStage::Prepare,
                prepare_previous_view_projection_uniforms,
            )
            .add_system_to_stage(RenderStage::Queue, queue_prepass_view_bind_group::<M>)
            .add_system_to_stage(RenderStage::Queue, queue_prepass_material_meshes::<M>)
            .add_system_to_stage(RenderStage::PhaseSort, sort_phase_system::<Opaque3dPrepass>)
            .add_system_to_stage(
                RenderStage::PhaseSort,
                sort_phase_system::<AlphaMask3dPrepass>,
            )
            .init_resource::<PrepassPipeline<M>>()
            .init_resource::<DrawFunctions<Opaque3dPrepass>>()
            .init_resource::<DrawFunctions<AlphaMask3dPrepass>>()
            .init_resource::<PreviousViewProjectionUniforms>()
            .init_resource::<PrepassViewBindGroup>()
            .init_resource::<SpecializedMeshPipelines<PrepassPipeline<M>>>()
            .add_render_command::<Opaque3dPrepass, DrawPrepass<M>>()
            .add_render_command::<AlphaMask3dPrepass, DrawPrepass<M>>();
    }
}

#[derive(Component, ShaderType, Clone)]
pub struct PreviousViewProjection {
    pub view_proj: Mat4,
}

pub fn update_previous_view_projections(
    mut commands: Commands,
    query: Query<(Entity, &ExtractedView), (With<Camera3d>, With<VelocityPrepass>)>,
) {
    for (entity, camera) in &query {
        commands.entity(entity).insert(PreviousViewProjection {
            view_proj: camera.projection * camera.transform.compute_matrix().inverse(),
        });
    }
}

#[derive(Component)]
pub struct PreviousGlobalTransform(pub Mat4);

pub fn update_mesh_previous_global_transforms(
    mut commands: Commands,
    query: Query<(Entity, &GlobalTransform), With<Handle<Mesh>>>,
) {
    for (entity, transform) in &query {
        commands
            .entity(entity)
            .insert(PreviousGlobalTransform(transform.compute_matrix()));
    }
}

#[derive(Resource)]
pub struct PrepassPipeline<M: Material> {
    pub view_layout: BindGroupLayout,
    pub mesh_layout: BindGroupLayout,
    pub skinned_mesh_layout: BindGroupLayout,
    pub material_layout: BindGroupLayout,
    pub material_vertex_shader: Option<Handle<Shader>>,
    pub material_fragment_shader: Option<Handle<Shader>>,
    pub material_pipeline: MaterialPipeline<M>,
    _marker: PhantomData<M>,
}

impl<M: Material> FromWorld for PrepassPipeline<M> {
    fn from_world(world: &mut World) -> Self {
        let render_device = world.resource::<RenderDevice>();
        let asset_server = world.resource::<AssetServer>();

        let view_layout = render_device.create_bind_group_layout(&BindGroupLayoutDescriptor {
            entries: &[
                // View
                BindGroupLayoutEntry {
                    binding: 0,
                    visibility: ShaderStages::VERTEX | ShaderStages::FRAGMENT,
                    ty: BindingType::Buffer {
                        ty: BufferBindingType::Uniform,
                        has_dynamic_offset: true,
                        min_binding_size: Some(ViewUniform::min_size()),
                    },
                    count: None,
                },
                // PreviousViewProjection
                BindGroupLayoutEntry {
                    binding: 1,
                    visibility: ShaderStages::VERTEX | ShaderStages::FRAGMENT,
                    ty: BindingType::Buffer {
                        ty: BufferBindingType::Uniform,
                        has_dynamic_offset: true,
                        min_binding_size: Some(PreviousViewProjection::min_size()),
                    },
                    count: None,
                },
            ],
            label: Some("prepass_view_layout"),
        });

        let mesh_pipeline = world.resource::<MeshPipeline>();

        PrepassPipeline {
            view_layout,
            mesh_layout: mesh_pipeline.mesh_layout.clone(),
            skinned_mesh_layout: mesh_pipeline.skinned_mesh_layout.clone(),
            material_vertex_shader: match M::prepass_vertex_shader() {
                ShaderRef::Default => None,
                ShaderRef::Handle(handle) => Some(handle),
                ShaderRef::Path(path) => Some(asset_server.load(path)),
            },
            material_fragment_shader: match M::prepass_fragment_shader() {
                ShaderRef::Default => None,
                ShaderRef::Handle(handle) => Some(handle),
                ShaderRef::Path(path) => Some(asset_server.load(path)),
            },
            material_layout: M::bind_group_layout(render_device),
            material_pipeline: world.resource::<MaterialPipeline<M>>().clone(),
            _marker: PhantomData,
        }
    }
}

impl<M: Material> SpecializedMeshPipeline for PrepassPipeline<M>
where
    M::Data: PartialEq + Eq + Hash + Clone,
{
    type Key = MaterialPipelineKey<M>;

    fn specialize(
        &self,
        key: Self::Key,
        layout: &MeshVertexBufferLayout,
    ) -> Result<RenderPipelineDescriptor, SpecializedMeshPipelineError> {
        let mut bind_group_layout = vec![self.view_layout.clone()];
        let mut shader_defs = Vec::new();
        let mut vertex_attributes = Vec::new();

        // NOTE: Eventually, it would be nice to only add this when the shaders are overloaded by the Material.
        // The main limitation right now is that bind group order is hardcoded in shaders.
        bind_group_layout.insert(1, self.material_layout.clone());

        if key.mesh_key.contains(MeshPipelineKey::DEPTH_PREPASS) {
            shader_defs.push("DEPTH_PREPASS".into());
        }

        if key.mesh_key.contains(MeshPipelineKey::ALPHA_MASK) {
            shader_defs.push("ALPHA_MASK".into());
        }

        if layout.contains(Mesh::ATTRIBUTE_POSITION) {
            shader_defs.push("VERTEX_POSITIONS".into());
            vertex_attributes.push(Mesh::ATTRIBUTE_POSITION.at_shader_location(0));
        }

        shader_defs.push(ShaderDefVal::Int(
            "MAX_DIRECTIONAL_LIGHTS".to_string(),
            MAX_DIRECTIONAL_LIGHTS as i32,
        ));

        if layout.contains(Mesh::ATTRIBUTE_UV_0) {
            shader_defs.push("VERTEX_UVS".into());
            vertex_attributes.push(Mesh::ATTRIBUTE_UV_0.at_shader_location(1));
        }

        if key.mesh_key.contains(MeshPipelineKey::NORMAL_PREPASS) {
            vertex_attributes.push(Mesh::ATTRIBUTE_NORMAL.at_shader_location(2));
            shader_defs.push("NORMAL_PREPASS".into());

            if layout.contains(Mesh::ATTRIBUTE_TANGENT) {
                shader_defs.push("VERTEX_TANGENTS".into());
                vertex_attributes.push(Mesh::ATTRIBUTE_TANGENT.at_shader_location(3));
            }
        }

        if key.mesh_key.contains(MeshPipelineKey::VELOCITY_PREPASS) {
            shader_defs.push("VELOCITY_PREPASS".into());

            let mut velocity_output_location = 0;
            if key.mesh_key.contains(MeshPipelineKey::NORMAL_PREPASS) {
                velocity_output_location += 1;
            }

            shader_defs.push(ShaderDefVal::Int(
                "VELOCITY_PREPASS_LOCATION".to_owned(),
                velocity_output_location,
            ));
        }

        if layout.contains(Mesh::ATTRIBUTE_JOINT_INDEX)
            && layout.contains(Mesh::ATTRIBUTE_JOINT_WEIGHT)
        {
            shader_defs.push("SKINNED".into());
            vertex_attributes.push(Mesh::ATTRIBUTE_JOINT_INDEX.at_shader_location(4));
            vertex_attributes.push(Mesh::ATTRIBUTE_JOINT_WEIGHT.at_shader_location(5));
            bind_group_layout.insert(2, self.skinned_mesh_layout.clone());
        } else {
            bind_group_layout.insert(2, self.mesh_layout.clone());
        }

        let vertex_buffer_layout = layout.get_layout(&vertex_attributes)?;

        // The fragment shader is only used when the normal or velocity prepass is enabled or the material uses an alpha mask
        let fragment = if key.mesh_key.contains(MeshPipelineKey::NORMAL_PREPASS)
            || key.mesh_key.contains(MeshPipelineKey::VELOCITY_PREPASS)
            || key.mesh_key.contains(MeshPipelineKey::ALPHA_MASK)
        {
            // Use the fragment shader from the material if present
            let frag_shader_handle = if let Some(handle) = &self.material_fragment_shader {
                handle.clone()
            } else {
                PREPASS_SHADER_HANDLE.typed::<Shader>()
            };

            let mut targets = vec![];
            // When the normal prepass is enabled we need a target to be able to write to it.
            if key.mesh_key.contains(MeshPipelineKey::NORMAL_PREPASS) {
                targets.push(Some(ColorTargetState {
                    format: NORMAL_PREPASS_FORMAT,
                    blend: Some(BlendState::REPLACE),
                    write_mask: ColorWrites::ALL,
                }));
            }
            if key.mesh_key.contains(MeshPipelineKey::VELOCITY_PREPASS) {
                targets.push(Some(ColorTargetState {
                    format: VELOCITY_PREPASS_FORMAT,
                    blend: Some(BlendState::REPLACE),
                    write_mask: ColorWrites::ALL,
                }));
            }

            Some(FragmentState {
                shader: frag_shader_handle,
                entry_point: "fragment".into(),
                shader_defs: shader_defs.clone(),
                targets,
            })
        } else {
            None
        };

        // Use the vertex shader from the material if present
        let vert_shader_handle = if let Some(handle) = &self.material_vertex_shader {
            handle.clone()
        } else {
            PREPASS_SHADER_HANDLE.typed::<Shader>()
        };

        let mut descriptor = RenderPipelineDescriptor {
            vertex: VertexState {
                shader: vert_shader_handle,
                entry_point: "vertex".into(),
                shader_defs,
                buffers: vec![vertex_buffer_layout],
            },
            fragment,
            layout: Some(bind_group_layout),
            primitive: PrimitiveState {
                topology: key.mesh_key.primitive_topology(),
                strip_index_format: None,
                front_face: FrontFace::Ccw,
                cull_mode: None,
                unclipped_depth: false,
                polygon_mode: PolygonMode::Fill,
                conservative: false,
            },
            depth_stencil: Some(DepthStencilState {
                format: DEPTH_PREPASS_FORMAT,
                depth_write_enabled: true,
                depth_compare: CompareFunction::GreaterEqual,
                stencil: StencilState {
                    front: StencilFaceState::IGNORE,
                    back: StencilFaceState::IGNORE,
                    read_mask: 0,
                    write_mask: 0,
                },
                bias: DepthBiasState {
                    constant: 0,
                    slope_scale: 0.0,
                    clamp: 0.0,
                },
            }),
            multisample: MultisampleState {
                count: key.mesh_key.msaa_samples(),
                mask: !0,
                alpha_to_coverage_enabled: false,
            },
            label: Some("prepass_pipeline".into()),
        };

        // This is a bit risky because it's possible to change something that would
        // break the prepass but be fine in the main pass.
        // Since this api is pretty low-level it doesn't matter that much, but it is a potential issue.
        M::specialize(&self.material_pipeline, &mut descriptor, layout, key)?;

        Ok(descriptor)
    }
}

pub fn extract_camera_prepass_phase(
    mut commands: Commands,
    cameras_3d: Extract<
        Query<
            (
                Entity,
                &Camera,
                Option<&DepthPrepass>,
                Option<&NormalPrepass>,
                Option<&VelocityPrepass>,
                Option<&PreviousViewProjection>,
            ),
            With<Camera3d>,
        >,
    >,
) {
    for (
        entity,
        camera,
        depth_prepass,
        normal_prepass,
        velocity_prepass,
        maybe_previous_view_proj,
    ) in cameras_3d.iter()
    {
        if camera.is_active {
            let mut entity = commands.get_or_spawn(entity);

            if depth_prepass.is_some() || normal_prepass.is_some() || velocity_prepass.is_some() {
                entity.insert((
                    RenderPhase::<Opaque3dPrepass>::default(),
                    RenderPhase::<AlphaMask3dPrepass>::default(),
                ));
            }

            if depth_prepass.is_some() {
                entity.insert(DepthPrepass);
            }
            if normal_prepass.is_some() {
                entity.insert(NormalPrepass);
            }
            if velocity_prepass.is_some() {
                entity.insert(VelocityPrepass);
            }

            if let Some(previous_view) = maybe_previous_view_proj {
                entity.insert(previous_view.clone());
            }
        }
    }
}

#[derive(Resource, Default)]
pub struct PreviousViewProjectionUniforms {
    pub uniforms: DynamicUniformBuffer<PreviousViewProjection>,
}

#[derive(Component)]
pub struct PreviousViewProjectionUniformOffset {
    pub offset: u32,
}

pub fn prepare_previous_view_projection_uniforms(
    mut commands: Commands,
    render_device: Res<RenderDevice>,
    render_queue: Res<RenderQueue>,
    mut view_uniforms: ResMut<PreviousViewProjectionUniforms>,
    views: Query<(Entity, &ExtractedView, Option<&PreviousViewProjection>)>,
) {
    view_uniforms.uniforms.clear();

    for (entity, camera, maybe_previous_view_proj) in &views {
        let view_projection = match maybe_previous_view_proj {
            Some(previous_view) => previous_view.clone(),
            None => PreviousViewProjection {
                view_proj: camera.projection * camera.transform.compute_matrix().inverse(),
            },
        };
        commands
            .entity(entity)
            .insert(PreviousViewProjectionUniformOffset {
                offset: view_uniforms.uniforms.push(view_projection),
            });
    }

    view_uniforms
        .uniforms
        .write_buffer(&render_device, &render_queue);
}

// Prepares the textures used by the prepass
pub fn prepare_prepass_textures(
    mut commands: Commands,
    mut texture_cache: ResMut<TextureCache>,
    msaa: Res<Msaa>,
    render_device: Res<RenderDevice>,
    views_3d: Query<
        (
            Entity,
            &ExtractedCamera,
            Option<&DepthPrepass>,
            Option<&NormalPrepass>,
            Option<&VelocityPrepass>,
        ),
        (
            With<RenderPhase<Opaque3dPrepass>>,
            With<RenderPhase<AlphaMask3dPrepass>>,
        ),
    >,
) {
    let mut depth_textures = HashMap::default();
    let mut normal_textures = HashMap::default();
    let mut velocity_textures = HashMap::default();
    for (entity, camera, depth_prepass, normal_prepass, velocity_prepass) in &views_3d {
        let Some(physical_target_size) = camera.physical_target_size else {
            continue;
        };

        let size = Extent3d {
            depth_or_array_layers: 1,
            width: physical_target_size.x,
            height: physical_target_size.y,
        };

        let cached_depth_texture = depth_prepass.is_some().then(|| {
            depth_textures
                .entry(camera.target.clone())
                .or_insert_with(|| {
                    let descriptor = TextureDescriptor {
                        label: Some("prepass_depth_texture"),
                        size,
                        mip_level_count: 1,
                        sample_count: msaa.samples,
                        dimension: TextureDimension::D2,
                        format: DEPTH_PREPASS_FORMAT,
                        usage: TextureUsages::COPY_DST
                            | TextureUsages::RENDER_ATTACHMENT
                            | TextureUsages::TEXTURE_BINDING,
                    };
                    texture_cache.get(&render_device, descriptor)
                })
                .clone()
        });

        let cached_normals_texture = normal_prepass.is_some().then(|| {
            normal_textures
                .entry(camera.target.clone())
                .or_insert_with(|| {
                    texture_cache.get(
                        &render_device,
                        TextureDescriptor {
                            label: Some("prepass_normal_texture"),
                            size,
                            mip_level_count: 1,
                            sample_count: msaa.samples,
                            dimension: TextureDimension::D2,
                            format: NORMAL_PREPASS_FORMAT,
                            usage: TextureUsages::RENDER_ATTACHMENT
                                | TextureUsages::TEXTURE_BINDING,
                        },
                    )
                })
                .clone()
        });

        let cached_velocities_texture = velocity_prepass.is_some().then(|| {
            velocity_textures
                .entry(camera.target.clone())
                .or_insert_with(|| {
                    texture_cache.get(
                        &render_device,
                        TextureDescriptor {
                            label: Some("prepass_velocity_texture"),
                            size,
                            mip_level_count: 1,
                            sample_count: msaa.samples,
                            dimension: TextureDimension::D2,
                            format: VELOCITY_PREPASS_FORMAT,
                            usage: TextureUsages::RENDER_ATTACHMENT
                                | TextureUsages::TEXTURE_BINDING,
                        },
                    )
                })
                .clone()
        });

        commands.entity(entity).insert(ViewPrepassTextures {
            depth: cached_depth_texture,
            normal: cached_normals_texture,
            velocity: cached_velocities_texture,
            size,
        });
    }
}

#[derive(Default, Resource)]
pub struct PrepassViewBindGroup {
    bind_group: Option<BindGroup>,
}

pub fn queue_prepass_view_bind_group<M: Material>(
    render_device: Res<RenderDevice>,
    prepass_pipeline: Res<PrepassPipeline<M>>,
    view_uniforms: Res<ViewUniforms>,
    previous_view_proj_uniforms: Res<PreviousViewProjectionUniforms>,
    mut prepass_view_bind_group: ResMut<PrepassViewBindGroup>,
) {
    let (Some(view_binding), Some(previous_view_proj_binding)) =
        (view_uniforms.uniforms.binding(), previous_view_proj_uniforms.uniforms.binding())
    else {
        return;
    };

    prepass_view_bind_group.bind_group =
        Some(render_device.create_bind_group(&BindGroupDescriptor {
            entries: &[
                BindGroupEntry {
                    binding: 0,
                    resource: view_binding,
                },
                BindGroupEntry {
                    binding: 1,
                    resource: previous_view_proj_binding,
                },
            ],
            label: Some("prepass_view_bind_group"),
            layout: &prepass_pipeline.view_layout,
        }));
}

#[allow(clippy::too_many_arguments)]
pub fn queue_prepass_material_meshes<M: Material>(
    opaque_draw_functions: Res<DrawFunctions<Opaque3dPrepass>>,
    alpha_mask_draw_functions: Res<DrawFunctions<AlphaMask3dPrepass>>,
    prepass_pipeline: Res<PrepassPipeline<M>>,
    mut pipelines: ResMut<SpecializedMeshPipelines<PrepassPipeline<M>>>,
    mut pipeline_cache: ResMut<PipelineCache>,
    msaa: Res<Msaa>,
    render_meshes: Res<RenderAssets<Mesh>>,
    render_materials: Res<RenderMaterials<M>>,
    material_meshes: Query<(&Handle<M>, &Handle<Mesh>, &MeshUniform)>,
    mut views: Query<(
        &ExtractedView,
        &VisibleEntities,
        &mut RenderPhase<Opaque3dPrepass>,
        &mut RenderPhase<AlphaMask3dPrepass>,
        Option<&DepthPrepass>,
        Option<&NormalPrepass>,
        Option<&VelocityPrepass>,
    )>,
) where
    M::Data: PartialEq + Eq + Hash + Clone,
{
    let opaque_draw_prepass = opaque_draw_functions
        .read()
        .get_id::<DrawPrepass<M>>()
        .unwrap();
    let alpha_mask_draw_prepass = alpha_mask_draw_functions
        .read()
        .get_id::<DrawPrepass<M>>()
        .unwrap();
    for (
        view,
        visible_entities,
        mut opaque_phase,
        mut alpha_mask_phase,
        depth_prepass,
        normal_prepass,
        velocity_prepass,
    ) in &mut views
    {
        let mut view_key = MeshPipelineKey::from_msaa_samples(msaa.samples);
        if depth_prepass.is_some() {
            view_key |= MeshPipelineKey::DEPTH_PREPASS;
        }
        if normal_prepass.is_some() {
            view_key |= MeshPipelineKey::NORMAL_PREPASS;
        }
        if velocity_prepass.is_some() {
            view_key |= MeshPipelineKey::VELOCITY_PREPASS;
        }

        let rangefinder = view.rangefinder3d();

        for visible_entity in &visible_entities.entities {
            let Ok((material_handle, mesh_handle, mesh_uniform)) = material_meshes.get(*visible_entity) else {
                continue;
            };

            let (Some(material), Some(mesh)) = (
                render_materials.get(material_handle),
                render_meshes.get(mesh_handle),
            ) else {
                continue;
            };

            let mut mesh_key =
                MeshPipelineKey::from_primitive_topology(mesh.primitive_topology) | view_key;
            let alpha_mode = material.properties.alpha_mode;
            match alpha_mode {
                AlphaMode::Opaque => {}
                AlphaMode::Mask(_) => mesh_key |= MeshPipelineKey::ALPHA_MASK,
                AlphaMode::Blend => continue,
            }

            let pipeline_id = pipelines.specialize(
                &mut pipeline_cache,
                &prepass_pipeline,
                MaterialPipelineKey {
                    mesh_key,
                    bind_group_data: material.key.clone(),
                },
                &mesh.layout,
            );
            let pipeline_id = match pipeline_id {
                Ok(id) => id,
                Err(err) => {
                    error!("{}", err);
                    continue;
                }
            };

            let distance =
                rangefinder.distance(&mesh_uniform.transform) + material.properties.depth_bias;
            match alpha_mode {
                AlphaMode::Opaque => {
                    opaque_phase.add(Opaque3dPrepass {
                        entity: *visible_entity,
                        draw_function: opaque_draw_prepass,
                        pipeline_id,
                        distance,
                    });
                }
                AlphaMode::Mask(_) => {
                    alpha_mask_phase.add(AlphaMask3dPrepass {
                        entity: *visible_entity,
                        draw_function: alpha_mask_draw_prepass,
                        pipeline_id,
                        distance,
                    });
                }
                AlphaMode::Blend => {}
            }
        }
    }
}

pub struct SetPrepassViewBindGroup<const I: usize>;
<<<<<<< HEAD
impl<const I: usize> EntityRenderCommand for SetPrepassViewBindGroup<I> {
    type Param = (
        SRes<PrepassViewBindGroup>,
        SQuery<(
            Read<ViewUniformOffset>,
            Read<PreviousViewProjectionUniformOffset>,
        )>,
    );
=======
impl<P: PhaseItem, const I: usize> RenderCommand<P> for SetPrepassViewBindGroup<I> {
    type Param = SRes<PrepassViewBindGroup>;
    type ViewWorldQuery = Read<ViewUniformOffset>;
    type ItemWorldQuery = ();

>>>>>>> a5ec2f54
    #[inline]
    fn render<'w>(
        _item: &P,
        view_uniform_offset: &'_ ViewUniformOffset,
        _entity: (),
        prepass_view_bind_group: SystemParamItem<'w, '_, Self::Param>,
        pass: &mut TrackedRenderPass<'w>,
    ) -> RenderCommandResult {
<<<<<<< HEAD
        let (view_uniform_offset, previous_view_proj_uniform_offset) =
            view_query.get(view).unwrap();
=======
>>>>>>> a5ec2f54
        let prepass_view_bind_group = prepass_view_bind_group.into_inner();
        pass.set_bind_group(
            I,
            prepass_view_bind_group.bind_group.as_ref().unwrap(),
            &[
                view_uniform_offset.offset,
                previous_view_proj_uniform_offset.offset,
            ],
        );
        RenderCommandResult::Success
    }
}

pub type DrawPrepass<M> = (
    SetItemPipeline,
    SetPrepassViewBindGroup<0>,
    SetMaterialBindGroup<M, 1>,
    SetMeshBindGroup<2>,
    DrawMesh,
);<|MERGE_RESOLUTION|>--- conflicted
+++ resolved
@@ -738,22 +738,14 @@
 }
 
 pub struct SetPrepassViewBindGroup<const I: usize>;
-<<<<<<< HEAD
-impl<const I: usize> EntityRenderCommand for SetPrepassViewBindGroup<I> {
-    type Param = (
-        SRes<PrepassViewBindGroup>,
-        SQuery<(
-            Read<ViewUniformOffset>,
-            Read<PreviousViewProjectionUniformOffset>,
-        )>,
-    );
-=======
 impl<P: PhaseItem, const I: usize> RenderCommand<P> for SetPrepassViewBindGroup<I> {
     type Param = SRes<PrepassViewBindGroup>;
-    type ViewWorldQuery = Read<ViewUniformOffset>;
+    type ViewWorldQuery = (
+        Read<ViewUniformOffset>,
+        Read<PreviousViewProjectionUniformOffset>,
+    );
     type ItemWorldQuery = ();
 
->>>>>>> a5ec2f54
     #[inline]
     fn render<'w>(
         _item: &P,
@@ -762,11 +754,8 @@
         prepass_view_bind_group: SystemParamItem<'w, '_, Self::Param>,
         pass: &mut TrackedRenderPass<'w>,
     ) -> RenderCommandResult {
-<<<<<<< HEAD
         let (view_uniform_offset, previous_view_proj_uniform_offset) =
             view_query.get(view).unwrap();
-=======
->>>>>>> a5ec2f54
         let prepass_view_bind_group = prepass_view_bind_group.into_inner();
         pass.set_bind_group(
             I,
