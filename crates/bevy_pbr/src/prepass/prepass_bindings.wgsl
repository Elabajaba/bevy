#define_import_path bevy_pbr::prepass_bindings

#import bevy_pbr::mesh_view_types
#import bevy_pbr::mesh_types

@group(0) @binding(0)
var<uniform> view: View;

<<<<<<< HEAD
#ifdef MOTION_VECTOR_PREPASS
@group(0) @binding(1)
var<uniform> previous_view_proj: mat4x4<f32>;
#endif // MOTION_VECTOR_PREPASS
=======
@group(0) @binding(1)
var<uniform> globals: Globals;
>>>>>>> 13196613

// Material bindings will be in @group(1)

@group(2) @binding(0)
var<uniform> mesh: Mesh;

#ifdef SKINNED
@group(2) @binding(1)
var<uniform> joint_matrices: SkinnedMesh;
#import bevy_pbr::skinning
#endif
<|MERGE_RESOLUTION|>--- conflicted
+++ resolved
@@ -5,16 +5,13 @@
 
 @group(0) @binding(0)
 var<uniform> view: View;
+@group(0) @binding(1)
+var<uniform> globals: Globals;
 
-<<<<<<< HEAD
 #ifdef MOTION_VECTOR_PREPASS
-@group(0) @binding(1)
+@group(0) @binding(2)
 var<uniform> previous_view_proj: mat4x4<f32>;
 #endif // MOTION_VECTOR_PREPASS
-=======
-@group(0) @binding(1)
-var<uniform> globals: Globals;
->>>>>>> 13196613
 
 // Material bindings will be in @group(1)
 
@@ -25,4 +22,4 @@
 @group(2) @binding(1)
 var<uniform> joint_matrices: SkinnedMesh;
 #import bevy_pbr::skinning
-#endif
+#endif