[package]
name = "bevy_core_pipeline"
version = "0.11.0-dev"
edition = "2021"
authors = [
    "Bevy Contributors <bevyengine@gmail.com>",
    "Carter Anderson <mcanders1@gmail.com>",
]
description = "Provides a core render pipeline for Bevy Engine."
homepage = "https://bevyengine.org"
repository = "https://github.com/bevyengine/bevy"
license = "MIT OR Apache-2.0"
keywords = ["bevy"]

[features]
trace = []
webgl = []
tonemapping_luts = []

[dependencies]
# bevy
<<<<<<< HEAD
bevy_app = { path = "../bevy_app", version = "0.9.0" }
bevy_asset = { path = "../bevy_asset", version = "0.9.0" }
bevy_core = { path = "../bevy_core", version = "0.9.0" }
bevy_derive = { path = "../bevy_derive", version = "0.9.0" }
bevy_ecs = { path = "../bevy_ecs", version = "0.9.0" }
bevy_reflect = { path = "../bevy_reflect", version = "0.9.0" }
bevy_render = { path = "../bevy_render", version = "0.9.0" }
bevy_transform = { path = "../bevy_transform", version = "0.9.0" }
bevy_math = { path = "../bevy_math", version = "0.9.0" }
bevy_utils = { path = "../bevy_utils", version = "0.9.0" }
=======
bevy_app = { path = "../bevy_app", version = "0.11.0-dev" }
bevy_asset = { path = "../bevy_asset", version = "0.11.0-dev" }
bevy_derive = { path = "../bevy_derive", version = "0.11.0-dev" }
bevy_ecs = { path = "../bevy_ecs", version = "0.11.0-dev" }
bevy_reflect = { path = "../bevy_reflect", version = "0.11.0-dev" }
bevy_render = { path = "../bevy_render", version = "0.11.0-dev" }
bevy_transform = { path = "../bevy_transform", version = "0.11.0-dev" }
bevy_math = { path = "../bevy_math", version = "0.11.0-dev" }
bevy_utils = { path = "../bevy_utils", version = "0.11.0-dev" }
>>>>>>> f3cf7346

serde = { version = "1", features = ["derive"] }
bitflags = "1.2"
radsort = "0.1"<|MERGE_RESOLUTION|>--- conflicted
+++ resolved
@@ -19,20 +19,9 @@
 
 [dependencies]
 # bevy
-<<<<<<< HEAD
-bevy_app = { path = "../bevy_app", version = "0.9.0" }
-bevy_asset = { path = "../bevy_asset", version = "0.9.0" }
-bevy_core = { path = "../bevy_core", version = "0.9.0" }
-bevy_derive = { path = "../bevy_derive", version = "0.9.0" }
-bevy_ecs = { path = "../bevy_ecs", version = "0.9.0" }
-bevy_reflect = { path = "../bevy_reflect", version = "0.9.0" }
-bevy_render = { path = "../bevy_render", version = "0.9.0" }
-bevy_transform = { path = "../bevy_transform", version = "0.9.0" }
-bevy_math = { path = "../bevy_math", version = "0.9.0" }
-bevy_utils = { path = "../bevy_utils", version = "0.9.0" }
-=======
 bevy_app = { path = "../bevy_app", version = "0.11.0-dev" }
 bevy_asset = { path = "../bevy_asset", version = "0.11.0-dev" }
+bevy_core = { path = "../bevy_core", version = "0.11.0-dev" }
 bevy_derive = { path = "../bevy_derive", version = "0.11.0-dev" }
 bevy_ecs = { path = "../bevy_ecs", version = "0.11.0-dev" }
 bevy_reflect = { path = "../bevy_reflect", version = "0.11.0-dev" }
@@ -40,7 +29,6 @@
 bevy_transform = { path = "../bevy_transform", version = "0.11.0-dev" }
 bevy_math = { path = "../bevy_math", version = "0.11.0-dev" }
 bevy_utils = { path = "../bevy_utils", version = "0.11.0-dev" }
->>>>>>> f3cf7346
 
 serde = { version = "1", features = ["derive"] }
 bitflags = "1.2"
