--- conflicted
+++ resolved
@@ -185,16 +185,6 @@
 #ifdef TONEMAP
     current_color = reverse_tonemap(current_color);
 #endif
-<<<<<<< HEAD
-
-#ifdef TONEMAP
-    out.view_target = vec4(reverse_tonemap(current_color), original_color.a);
-#else
     out.view_target = vec4(current_color, original_color.a);
-#endif
-
-=======
-    out.view_target = vec4(current_color, original_color.a);
->>>>>>> f3888781
     return out;
 }