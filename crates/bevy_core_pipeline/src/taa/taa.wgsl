// References:
// https://www.elopezr.com/temporal-aa-and-the-quest-for-the-holy-trail
// http://behindthepixels.io/assets/files/TemporalAA.pdf
// http://leiy.cc/publications/TAA/TAA_EG2020_Talk.pdf
// https://advances.realtimerendering.com/s2014/index.html#_HIGH-QUALITY_TEMPORAL_SUPERSAMPLING

#import bevy_core_pipeline::fullscreen_vertex_shader

@group(0) @binding(0) var view_target: texture_2d<f32>;
@group(0) @binding(1) var history: texture_2d<f32>;
@group(0) @binding(2) var velocity: texture_2d<f32>;
@group(0) @binding(3) var depth: texture_depth_2d;
@group(0) @binding(4) var nearest_sampler: sampler;
@group(0) @binding(5) var linear_sampler: sampler;

struct Output {
    @location(0) view_target: vec4<f32>,
    @location(1) history: vec4<f32>,
};

// The following 3 functions are from Playdead
// https://github.com/playdeadgames/temporal/blob/master/Assets/Shaders/TemporalReprojection.shader
fn RGB_to_YCoCg(rgb: vec3<f32>) -> vec3<f32> {
    let y = (rgb.r / 4.0) + (rgb.g / 2.0) + (rgb.b / 4.0);
    let co = (rgb.r / 2.0) - (rgb.b / 2.0);
    let cg = (-rgb.r / 4.0) + (rgb.g / 2.0) - (rgb.b / 4.0);
    return vec3(y, co, cg);
}

fn YCoCg_to_RGB(ycocg: vec3<f32>) -> vec3<f32> {
    let r = ycocg.x + ycocg.y - ycocg.z;
    let g = ycocg.x + ycocg.z;
    let b = ycocg.x - ycocg.y - ycocg.z;
    return saturate(vec3(r, g, b));
}

fn clip_towards_aabb_center(history_color: vec3<f32>, current_color: vec3<f32>, aabb_min: vec3<f32>, aabb_max: vec3<f32>) -> vec3<f32> {
    let p_clip = 0.5 * (aabb_max + aabb_min);
    let e_clip = 0.5 * (aabb_max - aabb_min) + 0.00000001;
    let v_clip = history_color - p_clip;
    let v_unit = v_clip / e_clip;
    let a_unit = abs(v_unit);
    let ma_unit = max(a_unit.x, max(a_unit.y, a_unit.z));
    return select(history_color, p_clip + v_clip / ma_unit, ma_unit > 1.0);
}

// TAA is ideally applied after tonemapping, but before post processing
// Post processing wants to go before tonemapping, which conflicts
// Solution: Put TAA before tonemapping, tonemap TAA input, apply TAA, invert-tonemap TAA output
// https://advances.realtimerendering.com/s2014/index.html#_HIGH-QUALITY_TEMPORAL_SUPERSAMPLING, slide 20
// https://gpuopen.com/learn/optimized-reversible-tonemapper-for-resolve
fn rcp(x: f32) -> f32 { return 1.0 / x; }
fn max3(x: vec3<f32>) -> f32 { return max(x.r, max(x.g, x.b)); }
fn tonemap(color: vec3<f32>) -> vec3<f32> { return color * rcp(max3(color) + 1.0); }
fn reverse_tonemap(color: vec3<f32>) -> vec3<f32> { return color * rcp(1.0 - max3(color)); }

fn sample_history(u: f32, v: f32) -> vec3<f32> {
    return textureSample(history, linear_sampler, vec2(u, v)).rgb;
}

fn sample_view_target(uv: vec2<f32>) -> vec3<f32> {
    var sample = textureSample(view_target, nearest_sampler, uv).rgb;
#ifdef TONEMAP
    sample = tonemap(sample);
#endif
    return RGB_to_YCoCg(sample);
}

@fragment
fn taa(@location(0) uv: vec2<f32>) -> Output {
    let texture_size = vec2<f32>(textureDimensions(view_target));
    let texel_size = 1.0 / texture_size;

    // Fetch the current sample
    let original_color = textureSample(view_target, nearest_sampler, uv);
    var current_color = original_color.rgb;
#ifdef TONEMAP
    current_color = tonemap(current_color);
#endif

#ifndef RESET
    // Pick the closest velocity from 5 samples (reduces aliasing on the edges of moving entities)
    // https://advances.realtimerendering.com/s2014/index.html#_HIGH-QUALITY_TEMPORAL_SUPERSAMPLING, slide 27
    let offset = texel_size * 2.0;
    let d_uv_tl = uv + vec2(-offset.x, offset.y);
    let d_uv_tr = uv + vec2(offset.x, offset.y);
    let d_uv_bl = uv + vec2(-offset.x, -offset.y);
    let d_uv_br = uv + vec2(offset.x, -offset.y);
    var closest_uv = uv;
    let d_tl = textureSample(depth, nearest_sampler, d_uv_tl);
    let d_tr = textureSample(depth, nearest_sampler, d_uv_tr);
    var closest_depth = textureSample(depth, nearest_sampler, uv);
    let d_bl = textureSample(depth, nearest_sampler, d_uv_bl);
    let d_br = textureSample(depth, nearest_sampler, d_uv_br);
    if d_tl > closest_depth {
        closest_uv = d_uv_tl;
        closest_depth = d_tl;
    }
    if d_tr > closest_depth {
        closest_uv = d_uv_tr;
        closest_depth = d_tr;
    }
    if d_bl > closest_depth {
        closest_uv = d_uv_bl;
        closest_depth = d_bl;
    }
    if d_br > closest_depth {
        closest_uv = d_uv_br;
    }
    let closest_velocity = textureSample(velocity, nearest_sampler, closest_uv).rg;

    // Reproject to find the equivalent sample from the past
    // Uses 5-sample Catmull-Rom filtering (reduces blurriness)
    // https://gist.github.com/TheRealMJP/c83b8c0f46b63f3a88a5986f4fa982b1
    // https://vec3.ca/bicubic-filtering-in-fewer-taps
    // https://developer.nvidia.com/gpugems/gpugems2/part-iii-high-quality-rendering/chapter-20-fast-third-order-texture-filtering
    // https://www.activision.com/cdn/research/Dynamic_Temporal_Antialiasing_and_Upsampling_in_Call_of_Duty_v4.pdf#page=68
    let history_uv = uv - closest_velocity;
    let sample_position = history_uv * texture_size;
    let texel_center = floor(sample_position - 0.5) + 0.5;
    let f = sample_position - texel_center;
    let w0 = f * (-0.5 + f * (1.0 - 0.5 * f));
    let w1 = 1.0 + f * f * (-2.5 + 1.5 * f);
    let w2 = f * (0.5 + f * (2.0 - 1.5 * f));
    let w3 = f * f * (-0.5 + 0.5 * f);
    let w12 = w1 + w2;
    let texel_position_0 = (texel_center - 1.0) * texel_size;
    let texel_position_3 = (texel_center + 2.0) * texel_size;
    let texel_position_12 = (texel_center + (w2 / w12)) * texel_size;
<<<<<<< HEAD
    var previous_color = vec3(0.0);
    previous_color += sample_history(texel_position_12.x, texel_position_0.y) * w12.x * w0.y;
    previous_color += sample_history(texel_position_0.x, texel_position_12.y) * w0.x * w12.y;
    previous_color += sample_history(texel_position_12.x, texel_position_12.y) * w12.x * w12.y;
    previous_color += sample_history(texel_position_3.x, texel_position_12.y) * w3.x * w12.y;
    previous_color += sample_history(texel_position_12.x, texel_position_3.y) * w12.x * w3.y;

    // Constrain past sample with 3x3 YCoCg variance clipping (reduces ghosting)
    // YCoCg: https://advances.realtimerendering.com/s2014/index.html#_HIGH-QUALITY_TEMPORAL_SUPERSAMPLING, slide 33
    // Variance clipping: https://developer.download.nvidia.com/gameworks/events/GDC2016/msalvi_temporal_supersampling.pdf
    let s_tl = sample_view_target(uv + vec2(-texel_size.x, texel_size.y));
    let s_tm = sample_view_target(uv + vec2(0.0, texel_size.y));
    let s_tr = sample_view_target(uv + texel_size);
    let s_ml = sample_view_target(uv - vec2(texel_size.x, 0.0));
    let s_mm = RGB_to_YCoCg(current_color);
    let s_mr = sample_view_target(uv + vec2(texel_size.x, 0.0));
    let s_bl = sample_view_target(uv - texel_size);
    let s_bm = sample_view_target(uv - vec2(0.0, texel_size.y));
    let s_br = sample_view_target(uv + vec2(texel_size.x, -texel_size.y));
    let moment_1 = s_tl + s_tm + s_tr + s_ml + s_mm + s_mr + s_bl + s_bm + s_br;
    let moment_2 = (s_tl * s_tl) + (s_tm * s_tm) + (s_tr * s_tr) + (s_ml * s_ml) + (s_mm * s_mm) + (s_mr * s_mr) + (s_bl * s_bl) + (s_bm * s_bm) + (s_br * s_br);
    let mean = moment_1 / 9.0;
    var variance = sqrt((moment_2 / 9.0) - (mean * mean));
    // If the current pixel has not moved much since last frame (low velocity),
    // allow more luma variance before clipping (reduces SSAO noise)
    variance.r += mix(0.01, 0.0, saturate(length(closest_velocity)));
    previous_color = RGB_to_YCoCg(previous_color);
    previous_color = clip_towards_aabb_center(previous_color, s_mm, mean - variance, mean + variance);
    previous_color = YCoCg_to_RGB(previous_color);
=======
    var history_color = vec3(0.0);
    history_color += sample_history(texel_position_12.x, texel_position_0.y) * w12.x * w0.y;
    history_color += sample_history(texel_position_0.x, texel_position_12.y) * w0.x * w12.y;
    history_color += sample_history(texel_position_12.x, texel_position_12.y) * w12.x * w12.y;
    history_color += sample_history(texel_position_3.x, texel_position_12.y) * w3.x * w12.y;
    history_color += sample_history(texel_position_12.x, texel_position_3.y) * w12.x * w3.y;

    // How confident we are that the history is representative of the current frame
    // Increment when pixels are not moving, else reset to 0
    var history_confidence = textureSample(history, nearest_sampler, uv).a;
    let pixel_velocity = closest_velocity * texture_size;
    if pixel_velocity.x < 0.9 && pixel_velocity.y < 0.9 {
        history_confidence += 1.0;
    } else {
        history_confidence = 0.0;
    }

    // We can skip clipping when history_confidence is high (reduces flickering)
    if history_confidence < 5.0 {
        // Constrain past sample with 3x3 YCoCg variance clipping (reduces ghosting)
        // YCoCg: https://advances.realtimerendering.com/s2014/index.html#_HIGH-QUALITY_TEMPORAL_SUPERSAMPLING, slide 33
        // Variance clipping: https://developer.download.nvidia.com/gameworks/events/GDC2016/msalvi_temporal_supersampling.pdf
        let s_tl = sample_view_target(uv + vec2(-texel_size.x, texel_size.y));
        let s_tm = sample_view_target(uv + vec2(0.0, texel_size.y));
        let s_tr = sample_view_target(uv + vec2(texel_size.x, texel_size.y));
        let s_ml = sample_view_target(uv + vec2(-texel_size.x, 0.0));
        let s_mm = RGB_to_YCoCg(current_color);
        let s_mr = sample_view_target(uv + vec2(texel_size.x, 0.0));
        let s_bl = sample_view_target(uv + vec2(-texel_size.x, -texel_size.y));
        let s_bm = sample_view_target(uv + vec2(0.0, -texel_size.y));
        let s_br = sample_view_target(uv + vec2(texel_size.x, -texel_size.y));
        let moment_1 = s_tl + s_tm + s_tr + s_ml + s_mm + s_mr + s_bl + s_bm + s_br;
        let moment_2 = (s_tl * s_tl) + (s_tm * s_tm) + (s_tr * s_tr) + (s_ml * s_ml) + (s_mm * s_mm) + (s_mr * s_mr) + (s_bl * s_bl) + (s_bm * s_bm) + (s_br * s_br);
        let mean = moment_1 / 9.0;
        let variance = (moment_2 / 9.0) - (mean * mean);
        let std_deviation = sqrt(max(variance, vec3(0.0)));
        history_color = RGB_to_YCoCg(history_color);
        history_color = clip_towards_aabb_center(history_color, s_mm, mean - std_deviation, mean + std_deviation);
        history_color = YCoCg_to_RGB(history_color);
    }
>>>>>>> ce370250

    // Blend current and past sample
    current_color = mix(history_color, current_color, 0.1);
#endif // #ifndef RESET

    // Write output to history and view target
    var out: Output;

#ifndef RESET
    out.history = vec4(current_color, history_confidence);
#else
    out.history = vec4(current_color, 10.0);
#endif

#ifdef TONEMAP
    out.view_target = vec4(reverse_tonemap(current_color), original_color.a);
#else
    out.view_target = vec4(current_color, original_color.a);
#endif

    return out;
}<|MERGE_RESOLUTION|>--- conflicted
+++ resolved
@@ -127,37 +127,6 @@
     let texel_position_0 = (texel_center - 1.0) * texel_size;
     let texel_position_3 = (texel_center + 2.0) * texel_size;
     let texel_position_12 = (texel_center + (w2 / w12)) * texel_size;
-<<<<<<< HEAD
-    var previous_color = vec3(0.0);
-    previous_color += sample_history(texel_position_12.x, texel_position_0.y) * w12.x * w0.y;
-    previous_color += sample_history(texel_position_0.x, texel_position_12.y) * w0.x * w12.y;
-    previous_color += sample_history(texel_position_12.x, texel_position_12.y) * w12.x * w12.y;
-    previous_color += sample_history(texel_position_3.x, texel_position_12.y) * w3.x * w12.y;
-    previous_color += sample_history(texel_position_12.x, texel_position_3.y) * w12.x * w3.y;
-
-    // Constrain past sample with 3x3 YCoCg variance clipping (reduces ghosting)
-    // YCoCg: https://advances.realtimerendering.com/s2014/index.html#_HIGH-QUALITY_TEMPORAL_SUPERSAMPLING, slide 33
-    // Variance clipping: https://developer.download.nvidia.com/gameworks/events/GDC2016/msalvi_temporal_supersampling.pdf
-    let s_tl = sample_view_target(uv + vec2(-texel_size.x, texel_size.y));
-    let s_tm = sample_view_target(uv + vec2(0.0, texel_size.y));
-    let s_tr = sample_view_target(uv + texel_size);
-    let s_ml = sample_view_target(uv - vec2(texel_size.x, 0.0));
-    let s_mm = RGB_to_YCoCg(current_color);
-    let s_mr = sample_view_target(uv + vec2(texel_size.x, 0.0));
-    let s_bl = sample_view_target(uv - texel_size);
-    let s_bm = sample_view_target(uv - vec2(0.0, texel_size.y));
-    let s_br = sample_view_target(uv + vec2(texel_size.x, -texel_size.y));
-    let moment_1 = s_tl + s_tm + s_tr + s_ml + s_mm + s_mr + s_bl + s_bm + s_br;
-    let moment_2 = (s_tl * s_tl) + (s_tm * s_tm) + (s_tr * s_tr) + (s_ml * s_ml) + (s_mm * s_mm) + (s_mr * s_mr) + (s_bl * s_bl) + (s_bm * s_bm) + (s_br * s_br);
-    let mean = moment_1 / 9.0;
-    var variance = sqrt((moment_2 / 9.0) - (mean * mean));
-    // If the current pixel has not moved much since last frame (low velocity),
-    // allow more luma variance before clipping (reduces SSAO noise)
-    variance.r += mix(0.01, 0.0, saturate(length(closest_velocity)));
-    previous_color = RGB_to_YCoCg(previous_color);
-    previous_color = clip_towards_aabb_center(previous_color, s_mm, mean - variance, mean + variance);
-    previous_color = YCoCg_to_RGB(previous_color);
-=======
     var history_color = vec3(0.0);
     history_color += sample_history(texel_position_12.x, texel_position_0.y) * w12.x * w0.y;
     history_color += sample_history(texel_position_0.x, texel_position_12.y) * w0.x * w12.y;
@@ -198,7 +167,6 @@
         history_color = clip_towards_aabb_center(history_color, s_mm, mean - std_deviation, mean + std_deviation);
         history_color = YCoCg_to_RGB(history_color);
     }
->>>>>>> ce370250
 
     // Blend current and past sample
     current_color = mix(history_color, current_color, 0.1);
