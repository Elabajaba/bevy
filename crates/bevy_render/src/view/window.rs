use crate::{
    render_resource::TextureView,
    renderer::{RenderAdapter, RenderDevice, RenderInstance},
    Extract, RenderApp, RenderStage,
};
use bevy_app::{App, Plugin};
use bevy_ecs::prelude::*;
use bevy_utils::{tracing::debug, HashMap, HashSet};
use bevy_window::{
    CompositeAlphaMode, PresentMode, PrimaryWindow, RawHandleWrapper, Window, WindowClosed,
};
use std::ops::{Deref, DerefMut};
use wgpu::TextureFormat;

use super::Msaa;

/// Token to ensure a system runs on the main thread.
#[derive(Resource, Default)]
pub struct NonSendMarker;

pub struct WindowRenderPlugin;

#[derive(SystemLabel, Debug, Clone, PartialEq, Eq, Hash)]
pub enum WindowSystem {
    Prepare,
}

impl Plugin for WindowRenderPlugin {
    fn build(&self, app: &mut App) {
        if let Ok(render_app) = app.get_sub_app_mut(RenderApp) {
            render_app
                .init_resource::<ExtractedWindows>()
                .init_resource::<WindowSurfaces>()
                .init_non_send_resource::<NonSendMarker>()
                .add_system_to_stage(RenderStage::Extract, extract_windows)
                .add_system_to_stage(
                    RenderStage::Prepare,
                    prepare_windows.label(WindowSystem::Prepare),
                );
        }
    }
}

pub struct ExtractedWindow {
    /// An entity that contains the components in [`Window`].
    pub entity: Entity,
    pub handle: RawHandleWrapper,
    pub physical_width: u32,
    pub physical_height: u32,
    pub present_mode: PresentMode,
    pub swap_chain_texture: Option<TextureView>,
    pub swap_chain_texture_format: Option<TextureFormat>,
    pub size_changed: bool,
    pub present_mode_changed: bool,
    pub alpha_mode: CompositeAlphaMode,
}

#[derive(Default, Resource)]
pub struct ExtractedWindows {
    pub primary: Option<Entity>,
    pub windows: HashMap<Entity, ExtractedWindow>,
}

impl Deref for ExtractedWindows {
    type Target = HashMap<Entity, ExtractedWindow>;

    fn deref(&self) -> &Self::Target {
        &self.windows
    }
}

impl DerefMut for ExtractedWindows {
    fn deref_mut(&mut self) -> &mut Self::Target {
        &mut self.windows
    }
}

fn extract_windows(
    mut extracted_windows: ResMut<ExtractedWindows>,
    mut closed: Extract<EventReader<WindowClosed>>,
    windows: Extract<Query<(Entity, &Window, &RawHandleWrapper, Option<&PrimaryWindow>)>>,
) {
    for (entity, window, handle, primary) in windows.iter() {
        if primary.is_some() {
            extracted_windows.primary = Some(entity);
        }

        let (new_width, new_height) = (
            window.resolution.physical_width().max(1),
            window.resolution.physical_height().max(1),
        );

        let mut extracted_window = extracted_windows.entry(entity).or_insert(ExtractedWindow {
            entity,
            handle: handle.clone(),
            physical_width: new_width,
            physical_height: new_height,
            present_mode: window.present_mode,
            swap_chain_texture: None,
            size_changed: false,
            swap_chain_texture_format: None,
            present_mode_changed: false,
            alpha_mode: window.composite_alpha_mode,
        });

        // NOTE: Drop the swap chain frame here
        extracted_window.swap_chain_texture = None;
        extracted_window.size_changed = new_width != extracted_window.physical_width
            || new_height != extracted_window.physical_height;
        extracted_window.present_mode_changed =
            window.present_mode != extracted_window.present_mode;

        if extracted_window.size_changed {
            debug!(
                "Window size changed from {}x{} to {}x{}",
                extracted_window.physical_width,
                extracted_window.physical_height,
                new_width,
                new_height
            );
            extracted_window.physical_width = new_width;
            extracted_window.physical_height = new_height;
        }

        if extracted_window.present_mode_changed {
            debug!(
                "Window Present Mode changed from {:?} to {:?}",
                extracted_window.present_mode, window.present_mode
            );
            extracted_window.present_mode = window.present_mode;
        }
    }

    for closed_window in closed.iter() {
        extracted_windows.remove(&closed_window.window);
    }
}

struct SurfaceData {
    surface: wgpu::Surface,
    format: TextureFormat,
}

#[derive(Resource, Default)]
pub struct WindowSurfaces {
    surfaces: HashMap<Entity, SurfaceData>,
    /// List of windows that we have already called the initial `configure_surface` for
    configured_windows: HashSet<Entity>,
}

/// Creates and (re)configures window surfaces, and obtains a swapchain texture for rendering.
///
/// NOTE: `get_current_texture` in `prepare_windows` can take a long time if the GPU workload is
/// the performance bottleneck. This can be seen in profiles as multiple prepare-stage systems all
/// taking an unusually long time to complete, and all finishing at about the same time as the
/// `prepare_windows` system. Improvements in bevy are planned to avoid this happening when it
/// should not but it will still happen as it is easy for a user to create a large GPU workload
/// relative to the GPU performance and/or CPU workload.
/// This can be caused by many reasons, but several of them are:
/// - GPU workload is more than your current GPU can manage
/// - Error / performance bug in your custom shaders
/// - wgpu was unable to detect a proper GPU hardware-accelerated device given the chosen
///   [`Backends`](crate::settings::Backends), [`WgpuLimits`](crate::settings::WgpuLimits),
///   and/or [`WgpuFeatures`](crate::settings::WgpuFeatures). For example, on Windows currently
///   `DirectX 11` is not supported by wgpu 0.12 and so if your GPU/drivers do not support Vulkan,
///   it may be that a software renderer called "Microsoft Basic Render Driver" using `DirectX 12`
///   will be chosen and performance will be very poor. This is visible in a log message that is
///   output during renderer initialization. Future versions of wgpu will support `DirectX 11`, but
///   another alternative is to try to use [`ANGLE`](https://github.com/gfx-rs/wgpu#angle) and
///   [`Backends::GL`](crate::settings::Backends::GL) if your GPU/drivers support `OpenGL 4.3` / `OpenGL ES 3.0` or
///   later.
pub fn prepare_windows(
    // By accessing a NonSend resource, we tell the scheduler to put this system on the main thread,
    // which is necessary for some OS s
    _marker: NonSend<NonSendMarker>,
    mut windows: ResMut<ExtractedWindows>,
    mut window_surfaces: ResMut<WindowSurfaces>,
    render_device: Res<RenderDevice>,
    render_instance: Res<RenderInstance>,
    render_adapter: Res<RenderAdapter>,
    mut msaa: ResMut<Msaa>,
) {
    for window in windows.windows.values_mut() {
        let window_surfaces = window_surfaces.deref_mut();
        let surface_data = window_surfaces
            .surfaces
            .entry(window.entity)
            .or_insert_with(|| unsafe {
                // NOTE: On some OSes this MUST be called from the main thread.
                // As of wgpu 0.15, only failable if the given window is a HTML canvas and obtaining a WebGPU or WebGL2 context fails.
                let surface = render_instance
                    .create_surface(&window.handle.get_handle())
                    .unwrap();
                let caps = surface.get_capabilities(&render_adapter);
                let formats = caps.formats;
<<<<<<< HEAD
                // Explicitly request an sRGB format, otherwise fallback to the first available format.
=======
>>>>>>> e645332d
                // For future HDR output support, we'll need to request a format that supports HDR,
                // but as of wgpu 0.15 that is not yet supported.
                // Prefer sRGB formats for surfaces, but fall back to first available format if no sRGB formats are available.
                let mut format = *formats.get(0).expect("No supported formats for surface");
                for available_format in formats {
                    // Rgba8UnormSrgb and Bgra8UnormSrgb and the only sRGB formats wgpu exposes that we can use for surfaces.
                    if available_format == TextureFormat::Rgba8UnormSrgb
                        || available_format == TextureFormat::Bgra8UnormSrgb
                    {
                        format = available_format;
                        break;
                    }
                }

                SurfaceData { surface, format }
            });

        let surface_configuration = wgpu::SurfaceConfiguration {
            format: surface_data.format,
            width: window.physical_width,
            height: window.physical_height,
            usage: wgpu::TextureUsages::RENDER_ATTACHMENT,
            present_mode: match window.present_mode {
                PresentMode::Fifo => wgpu::PresentMode::Fifo,
                PresentMode::Mailbox => wgpu::PresentMode::Mailbox,
                PresentMode::Immediate => wgpu::PresentMode::Immediate,
                PresentMode::AutoVsync => wgpu::PresentMode::AutoVsync,
                PresentMode::AutoNoVsync => wgpu::PresentMode::AutoNoVsync,
            },
            alpha_mode: match window.alpha_mode {
                CompositeAlphaMode::Auto => wgpu::CompositeAlphaMode::Auto,
                CompositeAlphaMode::Opaque => wgpu::CompositeAlphaMode::Opaque,
                CompositeAlphaMode::PreMultiplied => wgpu::CompositeAlphaMode::PreMultiplied,
                CompositeAlphaMode::PostMultiplied => wgpu::CompositeAlphaMode::PostMultiplied,
                CompositeAlphaMode::Inherit => wgpu::CompositeAlphaMode::Inherit,
            },
            // TODO: Use an sRGB view format here on platforms that don't support sRGB surfaces. (afaik only WebGPU)
            view_formats: vec![],
        };

        // This is an ugly hack to work around drivers that don't support MSAA.
        // This should be removed once https://github.com/bevyengine/bevy/issues/7194 lands and we're doing proper
        // feature detection for MSAA.
        let sample_flags = render_adapter
            .get_texture_format_features(surface_configuration.format)
            .flags;
        match *msaa {
            Msaa::Off => (),
            Msaa::Sample4 => {
                if !sample_flags.contains(wgpu::TextureFormatFeatureFlags::MULTISAMPLE_X4) {
                    bevy_log::warn!(
                        "MSAA 4x is not supported on this device. Falling back to disabling MSAA."
                    );
                    *msaa = Msaa::Off;
                }
            }
        }

        // A recurring issue is hitting `wgpu::SurfaceError::Timeout` on certain Linux
        // mesa driver implementations. This seems to be a quirk of some drivers.
        // We'd rather keep panicking when not on Linux mesa, because in those case,
        // the `Timeout` is still probably the symptom of a degraded unrecoverable
        // application state.
        // see https://github.com/bevyengine/bevy/pull/5957
        // and https://github.com/gfx-rs/wgpu/issues/1218
        #[cfg(target_os = "linux")]
        let may_erroneously_timeout = || {
            render_instance
                .enumerate_adapters(wgpu::Backends::VULKAN)
                .any(|adapter| {
                    let name = adapter.get_info().name;
                    name.starts_with("AMD") || name.starts_with("Intel")
                })
        };

        let not_already_configured = window_surfaces.configured_windows.insert(window.entity);

        let surface = &surface_data.surface;
        if not_already_configured || window.size_changed || window.present_mode_changed {
            render_device.configure_surface(surface, &surface_configuration);
            let frame = surface
                .get_current_texture()
                .expect("Error configuring surface");
            window.swap_chain_texture = Some(TextureView::from(frame));
        } else {
            match surface.get_current_texture() {
                Ok(frame) => {
                    window.swap_chain_texture = Some(TextureView::from(frame));
                }
                Err(wgpu::SurfaceError::Outdated) => {
                    render_device.configure_surface(surface, &surface_configuration);
                    let frame = surface
                        .get_current_texture()
                        .expect("Error reconfiguring surface");
                    window.swap_chain_texture = Some(TextureView::from(frame));
                }
                #[cfg(target_os = "linux")]
                Err(wgpu::SurfaceError::Timeout) if may_erroneously_timeout() => {
                    bevy_utils::tracing::trace!(
                        "Couldn't get swap chain texture. This is probably a quirk \
                        of your Linux GPU driver, so it can be safely ignored."
                    );
                }
                Err(err) => {
                    panic!("Couldn't get swap chain texture, operation unrecoverable: {err}");
                }
            }
        };
        window.swap_chain_texture_format = Some(surface_data.format);
    }
}<|MERGE_RESOLUTION|>--- conflicted
+++ resolved
@@ -193,10 +193,6 @@
                     .unwrap();
                 let caps = surface.get_capabilities(&render_adapter);
                 let formats = caps.formats;
-<<<<<<< HEAD
-                // Explicitly request an sRGB format, otherwise fallback to the first available format.
-=======
->>>>>>> e645332d
                 // For future HDR output support, we'll need to request a format that supports HDR,
                 // but as of wgpu 0.15 that is not yet supported.
                 // Prefer sRGB formats for surfaces, but fall back to first available format if no sRGB formats are available.
