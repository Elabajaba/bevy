--- conflicted
+++ resolved
@@ -149,24 +149,11 @@
 
         if let Some(backends) = self.wgpu_settings.backends {
             let instance = wgpu::Instance::new(backends);
-<<<<<<< HEAD
-
-            let surface = windows
-                .get_primary()
-                .and_then(|window| window.raw_handle())
-                .map(|wrapper| unsafe {
-                    let handle = wrapper.get_handle();
-                    instance.create_surface(&handle)
-                })
-                .unwrap()
-                .ok();
-=======
             let surface = primary_window.get_single().ok().map(|wrapper| unsafe {
                 // SAFETY: Plugins should be set up on the main thread.
                 let handle = wrapper.get_handle();
                 instance.create_surface(&handle)
             });
->>>>>>> cab065ba
 
             let request_adapter_options = wgpu::RequestAdapterOptions {
                 power_preference: self.wgpu_settings.power_preference,
